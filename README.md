--- conflicted
+++ resolved
@@ -29,7 +29,6 @@
 
 ## Requirements
 
-<<<<<<< HEAD
 Oneil is compatible with Windows and Linux. 
 
 ## Quickstart
@@ -45,28 +44,17 @@
 Linux:
 ``` { .sh }
 oneil/install.sh
+```
+
+Note: Oneil uses pkg_resources, which is incuded in python for versions less than 3.12, but is depreciated in python 3.12. If running python 3.12 or higher, after running install.sh install the setuptools package
+
+``` {.sh }
+pip install setuptools
 ```
 
 Windows:
 ``` { .bat }
 oneil/install.bat
-=======
-Oneil has only been tested on Linux. Instructions for Oneil assume you are on Linux.
-
-## Quickstart
-
-Clone Oneil and install it. 
-
-``` { .sh }
-git clone git@github.com:careweather/oneil.git
-oneil/install.sh
-```
-
-Note: Oneil uses pkg_resources, which is incuded in python for versions less than 3.12, but is depreciated in python 3.12. If running python 3.12 or higher, after running install.sh install the setuptools package
-
-``` {.sh }
-pip install setuptools
->>>>>>> 699fe104
 ```
 
 <!-- Add this back in when repo is public and test.>
