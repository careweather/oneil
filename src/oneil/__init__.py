import re
import numpy as np
import inspect
from pytexit import py2tex
import os, sys
import copy
from beautifultable import BeautifulTable
import importlib
from functools import partial

from . import bcolors
from . import errors as err
from . import console
from . import units as un
from .errors import OneilError

np.seterr(all='raise')

def isfloat(num):
    try:
        float(num)
        return True
    except ValueError:
        return False

FUNCTIONS = {"sin": "par_sin", "cos": "par_cos", "tan": "par_tan", "asin": "par_asin", "acos": "par_acos", "atan": "par_atan", "sinh": "par_arcsinh", "cosh": "par_cosh", "tanh": "par_tanh", "min": "par_min", "max": "par_max", "sqrt": "par_sqrt", "abs": "par_abs", "mnmx": "par_minmax", "log": "par_log", "log2": "par_log2", "log10": "par_log10", "ln": "par_log", "floor": "par_floor", "ceiling": "par_ceiling", "extent": "par_extent", "range": "par_range", "strip": "par_strip", "mid": "par_mid", "sign": "par_sign"}

MATH_CONSTANTS = {"pi": np.pi, "e": np.exp(1), "inf": np.inf}

EQUATION_OPERATORS = ["+", "-", "*", "/", "//", "%", "(", ")", "=", "<", ">", "!"]

OPERATOR_OVERRIDES = {"--": "|minus|", "^": "**"}

BOOLEAN_OPERATORS = ["and", "or", "not"]

OPERATORS = EQUATION_OPERATORS + BOOLEAN_OPERATORS + list(OPERATOR_OVERRIDES.keys())

class Infix():
    def __init__(self, func):
        self.func = func
    def __or__(self, other):
        return self.func(other)
    def __ror__(self, other):
        return Infix(partial(self.func, other))
    def __call__(self, v1, v2):
        return self.func(v1, v2)
    
@Infix
@err.add_trace
def minus(x, y):
    if isinstance(x, Parameter):
        return x._minus(y)
    elif isinstance(y, Parameter):
        return y._rminus(x)
    else:
        return x - y
    

def parse_file(file_name):
    parameters = []
    submodels = {}
    imports = []
    tests = []
    note = ""
    prev_line = ''
    design_overrides = {}
    last_line_blank = False
    section = ""

    with open(file_name, 'r') as f:
        final_line = 0
        for i, line in enumerate(f.readlines()):
            final_line = i
            if line == '\n':
                last_line_blank = True
                continue
            elif '#' in line and line.strip()[0] == '#':
                last_line_blank = False
                continue
            elif line[0] == '\t' or line[0:1] == ' ':
                if last_line_blank: line = "\n\n" + line
                if line.strip() and line.strip()[0] == '{':
                    arguments = []
                    parameter, arguments = parse_piecewise(line, parameters[-1].units, parameters[-1].id, imports, file_name.replace(".on", ""), i+1, unit_fx, pointer=parameters[-1].pointer)
                    parameters[-1].add_piece(parameter, arguments)
                else:
                    if prev_line == 'param':
                        parameters[-1].notes.append(line.replace("\t", "", 1).replace(" "*4, "", 1))
                        parameters[-1].note_lines.append(i+1)
                    elif prev_line == 'test':
                        tests[-1].notes.append(line.replace("\t", "", 1).replace(" "*4, "", 1))
                        tests[-1].note_line_nos.append(i+1)
                    elif prev_line == 'design':
                        last_key = list(design_overrides.keys())[-1]
                        design_overrides[last_key].notes.append(line.replace("\t", "", 1).replace(" "*4, "", 1))
                        design_overrides[last_key].note_lines.append(i+1)
                    elif prev_line == '':
                        note += line.strip()
                    else:
                        raise ValueError("Invalid prev line type: " + line)
                last_line_blank = False

            elif line[:4] == 'use ':
                try:
                    assert(re.search(r"^use\s+\w+(\(.+=.+\))?\s+as\s+\w+\s*$", line))
                except:
                    raise SyntaxError(file_name, i+1, line, "Use includes must be of the form \"use <model> as <symbol>\"")
                
                last_line_blank = False
                include = line.replace("use", "")
                model = include.split('as')[0].strip()

                if '(' in model:
                    test_inputs = {l.split('=')[0].strip():l.split('=')[1].strip() for l in model.split('(')[1].split(')')[0].split(',')}
                    model = model.split('(')[0].strip()
                else:
                    test_inputs = {}

                if not os.path.exists(model + ".on"):
                    raise ModelLoadingError(file_name, i + 1, f"File \"{model}.on\" does not exist.")
                symbol = include.split('as')[1].strip()

                if symbol in submodels.keys():
                    raise ModelLoadingError(file_name, i + 1, f"Submodel symbol \"{symbol}\" has duplicate definitions.")

                submodels[symbol] = {'model': Model(model + ".on"), 'inputs': test_inputs, 'path': [model], 'line_no': i+1, 'line': line}
            elif line[:5] == 'from ':
                try:
                    assert(re.search(r"^from\s+\w+(\.\w+)*\s+use\s+\w+(\(.+=.+\))?\s+as\s+\w+\s*$", line))
                except:
                    raise SyntaxError(file_name, i+1, line, "From includes must be of the form \"from <source> use <model> as <symbol>\"")

                last_line_blank = False
                include = line.replace("from", "")
                source = include.split('use')[0].strip()
                model = include.split('use')[1].split("as")[0].strip()

                if '(' in model:
                    test_inputs = {l.split('=')[0].strip():l.split('=')[1].strip() for l in model.split('(')[1].split(')')[0].split(',')}
                    model = model.split('(')[0].strip()
                else:
                    test_inputs = {}

                if not os.path.exists(model + ".on"):
                    raise ModelLoadingError(file_name, i + 1, f"File \"{model}.on\" does not exist.")

                path = source.split('.') + [model] if '.' in source else [source, model]
                symbol = include.split('use')[1].split("as")[1].strip()

                if symbol in submodels.keys():
                    raise ModelLoadingError(file_name, i + 1, f"Submodel symbol \"{symbol}\" has duplicate definitions.")

                submodels[symbol] = {'path': path, 'inputs': test_inputs, 'line_no': i+1, 'line': line}
            elif line[:7] == 'import ':
                try:
                    assert(re.search(r"^import\s+\w+\s*$", line))
                except:
                    raise SyntaxError(file_name, i+1, line, "Python imports must be of the form \"import <module>\"")
                
                last_line_blank = False
                sys.path.append(os.getcwd())
                module = line.replace("import", "").strip()

                try:
                    imports.append(importlib.import_module(module))
                except Exception as e:
                    raise ImportError(file_name, i+1, line, module + ".py", e)

            elif line[:8] == 'section ':
                try:
                    assert(re.search(r"^section\s+[\w\s]*$", line))
                except:
                    raise SyntaxError(file_name, i+1, line, "Sections must be of the form \"section <name>\" where <name> is only word characters and whitespace.")
                
                last_line_blank = False
                section = line.replace("section", "").strip()
            elif line[0:4] == 'test' or line.replace(" ", "").replace("\t", "")[0:5] == '*test':
                try:
                    assert(re.search(r"^(\*{1,2}\s*)?test\s*(\{\w+(,\s*\w+)*\})?:.*$", line))
                except:
                    raise SyntaxError(file_name, i+1, line, "Tests must be of the form \"test {<input 1>, <input 2>, ... ,<input n>}: <expression>\" where {<input 1>, <input 2>, ... ,<input n>} is optional, each <input> consists of word characters only, and <expression> is a valid python expression with valid parameters and constants.")
                
                last_line_blank = False
                tests.append(Test(line, i+1, file_name.replace(".on", ""), section=section))
                prev_line = 'test'
            elif re.search(r"^(\*{1,2}\s*)?\w+(\.\w+)?\s*=>?[^:]+(:.*)?$", line):
                last_line_blank = False
                unit_fx = lambda x:x

                id, equation, arguments, units, unit_fx, hrunits, pointer = parse_body(line.split(":"), line, i+1, file_name.replace(".on", ""), imports)
                isdiscrete = True if not pointer and isinstance(equation, str) else False
                options = [equation] if not pointer and isinstance(equation, str) else None
                design_overrides[id] = Parameter(equation, units, id, hr_units=hrunits, model=file_name.replace(".on", ""), line_no=i+1, line=line, name=f"{id} from {file_name}", options=options, section=section, pointer=pointer)
                
                prev_line='design'
            elif re.search(r"^[^\s]+[^:]*:\s*\w+\s*=[^:]+(:.*)?$", line):
                last_line_blank = False
                unit_fx = lambda x:x
                
                parameter, unit_fx = parse_parameter(line, i+1, file_name.replace(".on", ""), imports, section)
                parameters.append(parameter)
                prev_line = 'param'
            else:
                raise SyntaxError(file_name, i+1, line, "Invalid syntax.")

        params = {p.id: p for p in parameters}

        if not params and not tests and not design_overrides:
            raise ModelLoadingError(file_name, final_line, "Empty model. No parameters, design values, or tests found.")

        return note, params, submodels, tests, design_overrides

def parse_parameter(line, line_number, file_name, imports, section=""):
    trace = False

    if line[0] == '$':
        performance = True
        line = line[1:].strip()
    else:
        performance = False

    if line[0] == '*':
        if line[1] == '*':
            import pdb;
            breakpoint
        trace = True
        line = line[1:].strip()

    # Split into preamble and body around the first colon
    preamble = line.split(':')[0]
    body = line.split(':')[1:]

    # Parse the body
    id, equation, arguments, units, unit_fx, hrunits, pointer = parse_body(body, line, line_number, file_name, imports)

    # Parse the preamble
    if '(' and ')' in preamble:
        name = preamble.split('(')[0].strip()
        limits = []
        for l in preamble.replace(" ", "").split('(')[1].split(')')[0].split(','):
            if l.replace('.','').isnumeric():
                limits.append((unit_fx)(float(l)))
            elif l in MATH_CONSTANTS:
                limits.append((unit_fx)(MATH_CONSTANTS[l]))
            elif any(character in EQUATION_OPERATORS + list(OPERATOR_OVERRIDES.keys()) for character in l):
                try:
                    limits.append((unit_fx)(eval(l, MATH_CONSTANTS)))
                except ZeroDivisionError as e:
                    raise DivideByZeroError((file_name, line_number))
            else:
                raise SyntaxError(file_name, line_number, line, "Parse parameter: invalid limit: " + l)
        options = tuple(limits)
    elif '[' and ']' in preamble:
        name = preamble.split('[')[0].strip()
        options = preamble.replace(" ", "").split('[')[1].split(']')[0].split(',')
    else:
        name = preamble
        options = (0, np.inf)

    if not name:
        raise SyntaxError(file_name, line_number, line, "Parse parameter: name cannot be empty.")

    return Parameter(equation, units, id, hr_units=hrunits, model=file_name, line_no=line_number, line=line, name=name, options=options, arguments=arguments, trace=trace, section=section, performance=performance, pointer=pointer), unit_fx

def parse_body(body, line, line_number, file_name, imports):
    
    if '=>' in body[0]:
        id = body[0].split('=>')[0].strip()
        assignment = "=".join(body[0].split('=>')[1:]).strip()
        pointer = True
    else:
        id = body[0].split('=')[0].strip()
        assignment = "=".join(body[0].split('=')[1:]).strip()
        pointer=False
        
    
    if len(body) > 1:
        hrunits = body[1].strip("\n").strip()
        test=1
        try:
            units, unit_fx = un.parse(hrunits)
        except Exception as e:
            raise UnitParseError(file_name, line_number, hrunits)
    elif len(body) > 2:
        raise SyntaxError(file_name, line_number, line, "Parse parameter: too many colons.")
    else: 
        units = {}
        unit_fx = lambda x:x
        hrunits=''

    equation, arguments = parse_equation(assignment, units, id, imports, file_name, line_number, unit_fx, pointer=pointer)

    return id, equation, arguments, units, unit_fx, hrunits, pointer

def parse_equation(assignment, units, id, imports, file_name, line_number, unit_fx, pointer):
    
    if assignment.strip()[0] == '{':
        equation, arguments = parse_piecewise(assignment, units, id, imports, file_name, line_number, unit_fx, pointer)
        equation = [equation]
    else:
        assignment = assignment.replace(' ', '')
        arguments = []
        mathless_assignment = assignment
        
        if any(op in mathless_assignment for op in MATH_CONSTANTS):
            for x in MATH_CONSTANTS:
                mathless_assignment = mathless_assignment.replace(x, '')

        if re.search('[a-zA-Z]', mathless_assignment):
            if '|' in assignment:
                mineq, minargs = convert_functions(assignment.split('|')[0], imports, file_name, line_number) 
                maxeq, maxargs = convert_functions(assignment.split('|')[1], imports, file_name, line_number)
                equation = (Parameter(mineq, units, id + ":mineq", pointer=pointer), Parameter(maxeq, units, id + ":maxeq", pointer=pointer))
                arguments = minargs + maxargs
            else:
                equation, arguments = convert_functions(assignment, imports, file_name, line_number)
            
        else:
            if '|' in assignment:
                try:
                    min = (unit_fx)(eval((assignment.split('|')[0]), MATH_CONSTANTS))
                    max = (unit_fx)(eval((assignment.split('|')[1]), MATH_CONSTANTS))
                except ZeroDivisionError as e:
                    raise DivideByZeroError((file_name, line_number))
                equation = (min, max)
            else:
                try:
                    equation = (unit_fx)(eval(assignment, MATH_CONSTANTS))
                except ZeroDivisionError as e:
                    raise DivideByZeroError((file_name, line_number))

    return equation, arguments

def parse_piecewise(assignment, units, id, imports, file_name, line_number, unit_fx, pointer=False):
    eargs = []
    cargs = []
    equation = ""
    condition = ""
    if '{' not in assignment: raise SyntaxError(file_name, line_number, assignment, "Missing { from piecewise definition.")
    assignment = assignment.strip().strip('{')
    if 'if' not in assignment: raise SyntaxError(file_name, line_number, assignment, "Missing condition (\"if\") from piecewise definition.")
    equation, eargs = parse_equation(assignment.split('if')[0].strip(), units, id, imports, file_name, line_number, unit_fx, pointer)
    condition, cargs = parse_equation(assignment.split('if')[1].strip(), units, id, imports, file_name, line_number, unit_fx, pointer)
    return (Parameter(equation, units, id + ":eqpiece", pointer=pointer), Parameter(condition, {}, id + ":condpiece")), eargs + cargs

def convert_functions(assignment, imports, file_name, line_number):
    arguments = []
    if isfloat(assignment):
        return float(assignment), arguments
    
    # Regex to find function calls in the form "name(arg1, arg2, ...)"
    pattern = re.compile(r'(\w+)\(([^()]*)\)')
    results = pattern.findall(assignment)

    equation = assignment.strip("\n").strip()

    # If assignment has a function ("name(var1, var2, varn)") in it, replace it with the appropriate callable
    if not results:
        return equation, arguments

    func, arg_str = results[0]
    
    if func in FUNCTIONS:
        return equation, arguments
        
    equation = []
    arguments = arg_str.split(",")
    
    for i in imports:
        if func in i.__dict__.keys():
            equation = i.__dict__[func]
            break
            
    if not equation:
        raise SyntaxError(file_name, line_number, assignment, "Parse parameter: invalid function: " + func)

    return equation, arguments

# Ensures the val1 is a Parameter for use in the min and max functions.
def _process_minmax_par_inputs(val1, val2):
    if isinstance(val2, Parameter) and not isinstance(val1, Parameter):
        return val2, val1
    else:
        return val1, val2

@err.add_trace
def par_extent(val1, val2=None):
    if not val2:
        if isinstance(val1, Parameter):
            if val1.units == {}:
                return max(abs(val1.min), abs(val1.max))
            else:
             return Parameter(max(abs(val1.min), abs(val1.max)), val1.units, f"extent({val1.name})")
        elif isinstance(val1, (int, float)):
            return val1
        
    val1, val2 = _process_minmax_par_inputs(val1, val2)

    if isinstance(val2, Parameter):
        if val1.id == val2.id:
            return Parameter(max(abs(val1.min), abs(val1.max)), val1.units, "extent({})".format(val1.name))
        
        if val1.units != val2.units:
            raise UnitEvaluationError(f"Cannot compare {un.hr_units(val1.units)} to {un.hr_units(val2.units)} (par_extent).", [val1, val2])

        return Parameter((max(abs(val1.min), abs(val1.max), abs(val2.min), abs(val2.max))), val1.units, "extent({},{})".format(val1.name, val2.name))
    elif isinstance(val2, (int, float)):
        if val1.units != {}:
            raise UnitEvaluationError(f"Cannot compare {un.hr_units(val1.units)} to a unitless number (par_extent).", [val1, val2])
        return Parameter((max(abs(val1.min), abs(val1.max), abs(val2))), val1.units, "extent({},{})".format(val1.name, val2))
    
    raise TypeError("Second input to extent() must be of type Parameter, int, or float.")

@err.add_trace
def par_minmax(val1, val2):
    if val1.units != val2.units:
        raise UnitEvaluationError(f"Cannot compare {un.hr_units(val1.units)} to {un.hr_units(val2.units)} (par_minmax).", [val1, val2])
    return Parameter((min(val1.min, val2.min), max(val1.max, val2.max)), val1.units, "Min/max({},{})".format(val1.name, val2.name))

@err.add_trace
def par_range(val):
    if isinstance(val, Parameter):
        return Parameter(val.max - val.min, val.units, "range({})".format(val.name))
    else:
        raise TypeError("Input to range() must be of type Parameter.")
    
@err.add_trace
def par_mid(val):
    if isinstance(val, Parameter):
        return Parameter((val.max + val.min)/2, val.units, "mid({})".format(val.name))
    else:
        raise TypeError("Input to mid() must be of type Parameter.")
    
@err.add_trace
def par_sign(val):
    if isinstance(val, Parameter):
        return Parameter((np.sign(val.min), np.sign(val.max)), {}, "sign({})".format(val.name))
    else:
        raise TypeError("Input to sign() must be of type Parameter.")
    
@err.add_trace
def par_strip(val):
    if isinstance(val, Parameter):
        return Parameter((val.min, val.max), {}, "strip({})".format(val.name))
    else:
        raise TypeError("Input to strip() must be of type Parameter.")

@err.add_trace
def par_min(val1, val2=None):
    if not val2:
        if isinstance(val1, Parameter):
            if val1.units == {}:
                return val1.min
            else:
             return Parameter((val1.min, val1.min), val1.units, f"min({val1.name})")
        elif isinstance(val1, (int, float)):
            return val1
        
    val1, val2 = _process_minmax_par_inputs(val1, val2)

    if isinstance(val2, Parameter):
        if val1.id == val2.id:
            return Parameter((val1.min, val1.min), val1.units, "min({})".format(val1.name))
        
        if val1.units != val2.units:
            raise UnitEvaluationError(f"Cannot compare {un.hr_units(val1.units)} to {un.hr_units(val2.units)} (par_minmax).", [val1, val2])

        return Parameter((min(val1.min, val2.min), min(val1.max, val2.max)), val1.units, "min({},{})".format(val1.name, val2.name))
    elif isinstance(val2, (int, float)):
        if val1.units != {}:
            raise UnitEvaluationError(f"Cannot compare {un.hr_units(val1.units)} to a unitless number (par_minmax).", [val1, val2])
        return Parameter((min(val1.min, val2), min(val1.max, val2)), val1.units, "min({},{})".format(val1.name, val2))
    else:
        raise TypeError("Second input to min() must be of type Parameter, int, or float.")

@err.add_trace
def par_max(val1, val2=None):
    if not val2:
        if isinstance(val1, Parameter):
            if val1.units == {}:
                return val1.max
            else:
                return Parameter((val1.max, val1.max), val1.units, "max({})".format(val1.name))
        elif isinstance(val1, (int, float)):
            return val1
    
    val1, val2 = _process_minmax_par_inputs(val1, val2)

    if isinstance(val1, Parameter):
        if isinstance(val2, Parameter):
            if val1.id == val2.id: 
                return Parameter((val1.max, val1.max), val1.units, "max({})".format(val1.name))
            if val1.units != val2.units:
                raise UnitEvaluationError(f"Cannot compare {un.hr_units(val1.units)} to {un.hr_units(val2.units)} (par_minmax).", [val1, val2])
            return Parameter((max(val1.min, val2.min), max(val1.max, val2.max)), val1.units, "max({},{})".format(val1.name, val2.name))
        elif isinstance(val2, (int, float)):
            if val1.units != {}:
                raise UnitEvaluationError(f"Cannot compare {un.hr_units(val1.units)} to a unitless number (par_minmax).", [val1, val2])
            return Parameter((max(val1.min, val2), max(val1.max, val2)), val1.units, "max({},{})".format(val1.name, val2))
    elif isinstance(val1, (int, float)):
        if isinstance(val2, (int, float)):
            return max(val1, val2)
    else:
        raise TypeError("Inputs to max() must be of type Parameter, int, or float.")

@err.add_trace
def par_sin(val):
    if isinstance(val, Parameter):
        if val.units != {}:
            raise UnitEvaluationError("Input to sine must be unitless.", [val])
        results = [np.sin(val.min), np.sin(val.max)]
        return Parameter((min(results), max(results)), {}, "sin({})".format(val.id))
    elif isinstance(val, (int, float)):
        return Parameter((np.sin(val), np.sin(val)), {}, "sin({})".format(val))
    else:
        raise TypeError("Input to sin() must be of type Parameter, int, or float.")

@err.add_trace
def par_cos(val):
    if isinstance(val, Parameter):
        if val.units != {}:
            raise UnitEvaluationError("Input to cosine must be unitless.", [val])
        results = [np.cos(val.min), np.cos(val.max)]
        return Parameter((min(results), max(results)), {}, "cos({})".format(val.id))
    elif isinstance(val, (int, float)):
        return Parameter((np.cos(val), np.cos(val)), {}, "cos({})".format(val))
    else:
        raise TypeError("Input to cos() must be of type Parameter, int, or float.")

@err.add_trace
def par_tan(val):
    if isinstance(val, Parameter):
        if val.units != {}:
            raise UnitEvaluationError("Input to tangent must be unitless.", [val])
        results = [np.tan(val.min), np.tan(val.max)]
        return Parameter((min(results), max(results)), {}, "tan({})".format(val.id))
    elif isinstance(val, (int, float)):
        return Parameter((np.tan(val), np.tan(val)), {}, "tan({})".format(val))
    else:
        raise TypeError("Input to tan() must be of type Parameter, int, or float.")

@err.add_trace
def apar_sin(val):
    if isinstance(val, Parameter):
        if val.units != {}:
            raise UnitEvaluationError("Input to arcsine must be unitless.", [val])
        if not -1 <= val.min <= 1 or not -1 <= val.max <= 1:
            raise ParameterError("Input to arcsine must be between -1 and 1 (apar_sin).", val)
        results = [np.arcsin(val.min), np.arcsin(val.max)]
        return Parameter((min(results), max(results)), {}, "asin({})".format(val.id))
    elif isinstance(val, (int, float)):
        if not -1 <= val <= 1:
            raise ParameterError("Input to arcsine must be between -1 and 1 (apar_sin).", val)
        return Parameter((np.arcsin(val), np.arcsin(val)), {}, "asin({})".format(val))
    else:
        raise TypeError("Input to asin() must be of type Parameter, int, or float.")

@err.add_trace
def apar_cos(val):
    if isinstance(val, Parameter):
        if val.units != {}:
            raise UnitEvaluationError("Input to arccosine must be unitless.", [val])
        if not -1 <= val.min <= 1 or not -1 <= val.max <= 1:
            raise ParameterError("Input to arccosine must be between -1 and 1 (apar_cos).", val)
        results = [np.arccos(val.min), np.arccos(val.max)]
        return Parameter((min(results), max(results)), {}, "acos({})".format(val.id))
    elif isinstance(val, (int, float)):
        if not -1 <= val <= 1:
            raise ParameterError("Input to arccosine must be between -1 and 1 (apar_cos).", val)
        return Parameter((np.arccos(val), np.arccos(val)), {}, "acos({})".format(val))
    else:
        raise TypeError("Input to acos() must be of type Parameter, int, or float.")

@err.add_trace
def apar_tan(val):
    if isinstance(val, Parameter):
        if val.units != {}:
            raise UnitEvaluationError("Input to arctangent must be unitless.", [val])
        results = [np.arctan(val.min), np.arctan(val.max)]
        return Parameter((min(results), max(results)), {}, "atan({})".format(val.id))
    elif isinstance(val, (int, float)):
        return Parameter((np.arctan(val), np.arctan(val)), {}, "atan({})".format(val))
    else:
        raise TypeError("Input to atan() must be of type Parameter, int, or float.")

@err.add_trace
def par_sqrt(val):
    if isinstance(val, Parameter):
        if not val >= 0:
            raise ParameterError("Input to sqrt must be >0 (par_sqrt).", val)
        new_units = {k: v / 2 for k, v in val.units.items()}
        return Parameter((np.sqrt(val.min), np.sqrt(val.max)), new_units, "sqrt({})".format(val.id))
    elif isinstance(val, (int, float)):
        if not val >= 0:
            raise ParameterError("Input to sqrt must be >0 (par_sqrt).", val)
        return Parameter((np.sqrt(val), np.sqrt(val)), {}, "sqrt({})".format(val))
    else:
        raise TypeError("Input to sqrt() must be of type Parameter, int, or float.")

@err.add_trace
def par_abs(val):
    if isinstance(val, Parameter):
        # ERR option ETC
        if abs(val.min) < abs(val.max):
            return Parameter((abs(val.min), abs(val.max)), val.units, "|{}|".format(val.id))
        else:
            return Parameter((abs(val.max), abs(val.min)), val.units, "|{}|".format(val.id))
    elif isinstance(val, (int, float)):
        return Parameter((abs(val), abs(val)), {}, "|{}|".format(val))
    else:
        raise TypeError("Input to abs() must be of type Parameter, int, or float.")

@err.add_trace
def par_log(val):
    if isinstance(val, Parameter):
        # ERR option ETC
        if np.log(val.min) < np.log(val.max):
            return Parameter((np.log(val.min), np.log(val.max)), {}, "|{}|".format(val.id))
        else:
            return Parameter((np.log(val.max), np.log(val.min)), {}, "|{}|".format(val.id))
    elif isinstance(val, (int, float)):
        return Parameter((np.log(val), np.log(val)), {}, "|{}|".format(val))
    else:
        raise TypeError("Input to log() must be of type Parameter, int, or float.")

@err.add_trace
def par_log10(val):
    if isinstance(val, Parameter):
        # ERR option ETC
        if np.log10(val.min) < np.log10(val.max):
            return Parameter((np.log10(val.min), np.log10(val.max)), {}, "|{}|".format(val.id))
        else:
            return Parameter((np.log10(val.max), np.log10(val.min)), {}, "|{}|".format(val.id))
    elif isinstance(val, (int, float)):
        return Parameter((np.log10(val), np.log10(val)), {}, id="|{}|".format(val))
    else:
        raise TypeError("Input to log10() must be of type Parameter, int, or float.")
    
@err.add_trace
def par_log2(val):
    if isinstance(val, Parameter):
        # ERR option ETC
        if np.log2(val.min) < np.log2(val.max):
            return Parameter((np.log2(val.min), np.log2(val.max)), {}, "|{}|".format(val.id))
        else:
            return Parameter((np.log2(val.max), np.log2(val.min)), {}, "|{}|".format(val.id))
    elif isinstance(val, (int, float)):
        return Parameter((np.log2(val), np.log2(val)), {}, id="|{}|".format(val))
    else:
        raise TypeError("Input to log2() must be of type Parameter, int, or float.")

@err.add_trace
def par_floor(val):
    if isinstance(val, Parameter):
        # ERR option ETC
        return Parameter((np.floor(val.min), np.floor(val.max)), val.units, "floor({})".format(val.id))
    elif isinstance(val, (int, float)):
        return Parameter((np.floor(val), np.floor(val)), {}, "floor({})".format(val))
    else:
        raise TypeError("Input to floor() must be of type Parameter, int, or float.")
    
@err.add_trace
def par_ceiling(val):
    if isinstance(val, Parameter):
        # ERR option ETC
        return Parameter((np.ceil(val.min), np.ceil(val.max)), val.units, "ceiling({})".format(val.id))
    elif isinstance(val, (int, float)):
        return Parameter((np.ceil(val), np.ceil(val)), {}, "ceiling({})".format(val))
    else:
        raise TypeError("Input to ceiling() must be of type Parameter, int, or float.")

class DesignError(OneilError):
    def __init__(self, filenames: list[str]):
        self.filenames = filenames
        
    def kind(self):
        return "DesignError"
        
    def context(self):
        return None
        
    def message(self):
        files_str = ", ".join(self.filenames)
        return f"Can't find design files: [{files_str}]"

class UnitParseError(OneilError):
    def __init__(self, filename: str, line_no: int, hrunits: str):
        self.filename = filename
        self.line_no = line_no
        self.hrunits = hrunits
        
    def kind(self) -> str:
        return "UnitParseError"
        
    def context(self) -> str | None:
        return f"in {self.filename} (line {self.line_no})"
        
    def message(self) -> str:
        return f"Failed to parse units '{self.hrunits}'"

class UnitEvaluationError(OneilError):
    def __init__(self, message: str, vals: list):
        self.message_ = message
        self.vals = vals
        self.context_: Parameter | Model | None = None
        self.notes_ = []
        for val in self.vals:
            if isinstance(val, Parameter):
                model_text = "" if not val.model else " in model " + val.model
                parameter_text = f"{val.name} ({val.id})" if val.name != val.id else val.name
                self.notes_.append(f"({un.hr_units(val.units)}) in {parameter_text} from line {val.line_no}{model_text}")
            else:
                self.notes_.append(str(val))

    def with_context(self, context):
        self.context_ = context
        return self
        
    def kind(self) -> str:
        return "UnitEvaluationError"
        
    def context(self) -> str | None:
        if self.context_:
            if isinstance(self.context_, Parameter):
                return f"in '{self.context_.name}' ({self.context_.id}, line {self.context_.line_no}, model '{self.context_.model}')"
            elif isinstance(self.context_, Model):
                return f"in model '{self.context_.name}'"
            else:
                raise TypeError(f"Invalid context type: {type(self.context_)}")
        else:
            return None
        
    def message(self) -> str:
        message = self.message_
        return message

class ParameterError(OneilError):
    def __init__(self, message, parameter):
        self.parameter = parameter
        self.message_ = message

        if isinstance(self.parameter, Parameter):
            self.notes_ = [f"({str(self.parameter)}) in {self.parameter.name} ({self.parameter.id}) from line {str(self.parameter.line_no)} in model {self.parameter.model}"]
        else:
            self.notes_ = [str(self.parameter)]

    def kind(self) -> str:
        return "ParameterError"

    def context(self) -> str | None:
        if self.parameter:
            return f"in {self.parameter.name} ({self.parameter.id}) from line {self.parameter.line_no} in model {self.parameter.model}"
        return None
    
    def message(self) -> str:
        return self.message_

class DivideByZeroError(OneilError):
    def __init__(self, parameter_or_location):
        if isinstance(parameter_or_location, Parameter):
            self.parameter = parameter_or_location
            self.location = None
        else:
            self.parameter = None
            self.location = parameter_or_location
        
    def kind(self) -> str:
        return "DivideByZeroError"
        
    def context(self) -> str | None:
        if self.parameter != None:
            return f"in {self.parameter.name} ({self.parameter.id}) from line {self.parameter.line_no} in model {self.parameter.model}"
        elif self.location != None:
            return f"in {self.location[0]} (line {self.location[1]})"
        else:
            return None
        
    def message(self) -> str:
        if self.parameter != None:
            return f"Cannot divide by zero ({self.parameter.id} is 0)"
        else:
            return f"Cannot divide by zero"

class SyntaxError(OneilError):
    def __init__(self, filename: str, line_no: int, line: str, message: str):
        self.filename = filename
        self.line_no = line_no
        self.line = line
        self.message_ = message

    def kind(self) -> str:
        return "SyntaxError"
        
    def context(self) -> str | None:
        return f"in {self.filename} (line {self.line_no})"
        
    def message(self) -> str:
        return self.message_

class IDError(OneilError):
    def __init__(self, model, ID, message):
        self.model = model
        self.ID = ID
        self.message_ = message
        
    def kind(self) -> str:
        return "IDError"
        
    def context(self) -> str | None:
        return f"in model {self.model.name} (ID: {self.ID})"
        
    def message(self) -> str:
        return f"{self.message_}"


class ImportError(OneilError):
    def __init__(self, filename, line_no, line, imprt, error):
        self.filename = filename
        self.line_no = line_no
        self.imprt = imprt
        self.error = error
        
    def kind(self) -> str:
        return "ImportError"
        
    def context(self) -> str | None:
        return f"in {self.filename} (line {self.line_no})"
        
    def message(self) -> str:
        return f"Failed to import '{self.imprt}': {self.error}. Does the import run by itself?"

class ModelLoadingError(OneilError):
    def __init__(self, filename: str, line_no: int, message: str):
        self.filename = filename
        self.line_no = line_no
        self.message_ = message

    def kind(self) -> str:
        return "ModelLoadingError"
        
    def context(self) -> str | None:
        return f"in {self.filename} (line {self.line_no})"
        
    def message(self) -> str:
        return self.message_

class ModelError(OneilError):
    def __init__(self, filename: str, source: list[str] = [], message: str = ""):
        self.filename = filename
        self.source = source
        
    def kind(self) -> str:
        return "ModelError"
        
    def context(self) -> str | None:
        return f"in {self.filename}"
        
    def message(self) -> str:
        return f"Submodel not found (source: {' -> '.join(self.source)})"

class ImportedFunctionError(OneilError):
    def __init__(self, parameter, error):
        self.parameter = parameter
        self.error = error

    def kind(self) -> str:
        return "ImportedFunctionError"
        
    def context(self) -> str | None:
        return f"in {self.parameter.equation} (line {self.parameter.line_no})"
        
    def message(self) -> str:
        return f"{self.error}"

class Test:
    def __init__(self, line, line_no, model, section=""):
        self.model = model
        self.line_no = line_no
        self.notes = []
        self.note_line_nos = []
        self.section = section

        # Parse the line
        if line[0] == '*':
            self.trace = True
            self.line = line[1:]
        else:
            self.trace = False
            self.line = line
        
        if '{' in line.split(':')[0]:
            try:
                self.refs = [l.strip() for l in line.split(':')[0].split('{')[1].split('}')[0].split(',')]
            except:
                raise SyntaxError(model, line_no, line, "Invalid syntax for test references.")
        else:
            self.refs = []

        self.expression = line.split(':')[1].strip()

        if not self.expression:
            raise SyntaxError(model, line_no, line, "Empty test expression.")

        for old, new in FUNCTIONS.items():
            if "." + old not in self.expression:
                self.expression = self.expression.replace(old + "(", new + "(")
        for old, new in OPERATOR_OVERRIDES.items():
            self.expression = self.expression.replace(old, new)

        self.args = [x for x in re.findall(r"\b(?!\d+)(?<!')(?<!\")\b\w+\.?\w*\b(?!')(?!\")\b", self.expression) if x not in FUNCTIONS.values() and x not in BOOLEAN_OPERATORS]


class Parameter:
    def __init__(self, equation, units, id, hr_units="", model="", line_no=None, line="", name=None, options=None, performance=False, trace=False, section="", arguments=[], pointer=False):
        if trace:            
            import pdb
            breakpoint()

        
        self.id = id
        self.name = name if name else id
        self.line_no = line_no
        self.line = line
        self.model = model if model else None
        self.performance = performance
        self.independent = False
        self.trace = trace
        self.callable = False
        self.isdiscrete = False
        self.min = self.max = None
        self.equation = None
        self.args = copy.deepcopy(arguments)
        self.section = section
        self.pointer = pointer
        self.piecewise = True if isinstance(equation, list) else False
        self.minmax_equation = False
        self.hr_units = hr_units
        
        # note
        self.notes = []
        self.note_lines = []

        # options
        if options:
            if isinstance(options, list):
                self.isdiscrete = True
            elif not isinstance(options, tuple):
                raise TypeError("Options must be either a list (discrete options) or a tuple (continuous range).")

            self.options = options
        else:
            self.options = None

        # units
        if isinstance(units, dict):
            self.units = units
            for unit in units:
                if unit not in un.BASE_UNITS:
                    raise UnitEvaluationError(f"{unit} is not currently a supported input unit. Only {un.BASE_UNITS} are supported. Refactor {unit} in terms of {un.BASE_UNITS}", []).with_context(self)
        else:
            raise TypeError('Units must be of type dict. Type "' + str(type(units)) + " was given.")

        # equation
        if callable(equation):
            self.callable = True
            self.equation = equation
            self.pointer = False
        elif isinstance(equation, (float, int)):
            self.assign(equation)
            self.independent = True
            self.pointer = False
        elif isinstance(equation, str):
            if any(character in EQUATION_OPERATORS + list(OPERATOR_OVERRIDES.keys()) for character in equation):
                # Find parameter names including "." imports
                self.args = [x for x in re.findall(r"(?!\d+)\w+\.?\w*", re.sub('[\'|\"].*[\'|\"]','',equation)) if x not in FUNCTIONS]

                # Trim duplicate args
                self.args = list(set(self.args))

                for old, new in FUNCTIONS.items():
                    if "." + old not in equation:
                        equation = equation.replace(old + "(", new + "(")
                for old, new in OPERATOR_OVERRIDES.items():
                    equation = equation.replace(old, new)

                self.equation = equation
                self.independent = False
                self.pointer = False
            else:
                if self.isdiscrete:
                    self.assign(equation)
                    self.independent = True
                    if self.pointer:
                        raise ParameterError("Discrete parameters cannot use pointers.", self)
                elif self.pointer:
                    self.equation = equation
                    self.args = [equation]
                else:
                    raise ParameterError("Invalid parameter equation.", self)
                    
        elif isinstance(equation, tuple):
            if isinstance(equation[0], (float, int)) and isinstance(equation[1], (float, int)):
                self.assign(equation)
                self.independent = True
            else:
                self.minmax_equation = True
                self.equation = equation
                self.args.extend(list(set(equation[0].args + equation[1].args)))
        elif isinstance(equation, list):
            self.equation=[]
            for piece in equation:
                self.add_piece(piece, [])
        else:
            raise ParameterError(f"Parameter equation must be a callable, a float, an int, or a string. (type {type(equation)} was given.)", self)

    def add_piece(self, piece, callable_args):
        self.equation.append(piece)
        piece_args = piece[0].args + piece[1].args + callable_args
        if not piece_args:
            raise ParameterError("Piecewise parameters must be dependent on another parameter.", self)
        else:
            self.args = list(set(self.args + piece_args))

    def assign(self, value):
        if value is not None:
            self.write(value)
        else:
            raise ParameterError("Value is empty.", self)

    def write(self, value):
        if isinstance(value, Parameter):
            if self.isdiscrete:
                if value.equation in self.options:
                    value.min = value.max = value.equation
                    value.equation = None
                    value.isdiscrete = True
                else:
                    raise ParameterError(f"Parameter was given a value that is not among its options: {value.options}", self)
                
            if value.min is not None and value.max is not None:
                if value.units != self.units:
                    raise UnitEvaluationError(f"Input or calculated units ({value.units}) do not match the required units: ({self.units}).", [self, value]).with_context(self)
                self.min = value.min
                self.max = value.max
            elif not value.independent:
                self.equation = value.equation
                self.args = value.args
                self.callable = value.callable
                self.minmax_equation = value.minmax_equation
                self.piecewise = value.piecewise
                self.performance = value.performance
                self.pointer = value.pointer
                self.min = self.max = None
                self.independent = False
            else:
                raise ParameterError(f"Parameter {value.id} cannot be written to {self.id}, because it is empty and independent.", self)
            
            if value.model: self.model = value.model

            self.line_no = {'model line': self.line_no, 'design line': value.line_no}
            self.line = {'model line': self.line, 'design line': value.line}
            self.notes = value.notes
            self.note_lines = value.note_lines
            self.section = value.section
            self.isdiscrete = value.isdiscrete
            self.trace = value.trace
        elif isinstance(value, tuple):
            if self.isdiscrete:
                raise ParameterError("Multiple discrete values aren't supported.", self)
            self.write_one(value[0], "min")
            self.write_one(value[1], "max")
        else:
            self.write_one(value, "minmax")

        if self.min and self.max:
            if self.min > self.max:
                raise ParameterError("Parameter min is greater than Parameter max.", self)

            if self.options and self.min and self.max:
                if self.isdiscrete:
                    if not (self.min in self.options and self.max in self.options):
                        raise ParameterError(f"Parameter was given a value that is not among its options: {self.options}", self)
                else:
                    if not self.options[1] >= self.options[0]:
                        raise ParameterError("Minimum limit > maximum limit.", self)
                    if not (self.min >= self.options[0] and self.max <= self.options[1]):
                        raise ParameterError(f"Values out of bounds [{un.hr_vals_and_units(self.options,self.units,self.hr_units)}]. Revise values or limits.", self)

    def write_one(self, value, minmax):

        if isinstance(value, (int, float)):
            if minmax == "minmax":
                self.min = self.max = value
            elif minmax == "min":
                self.min = value
            elif minmax == "max":
                self.max = value
        elif isinstance(value, (bool, np.bool_)):
            if minmax == "minmax":
                self.min = self.max = bool(value)
            elif minmax == "min":
                self.min = bool(value)
            elif minmax == "max":
                self.max = bool(value)
        elif isinstance(value, str):
            if value not in self.options:
                raise ParameterError(f"Parameter was assigned an option that is not among its options: {self.options}", self)
            
            if minmax == "minmax":
                self.min = self.max = value
            elif minmax == "min":
                self.min = value
            elif minmax == "max":
                self.max = value
        else:
            raise TypeError('Parameter value must be of type Parameter, tuple, int, float, str, or bool. Type "' + str(type(value)) + " was given.")


    def calculate(self, expression, glob, eval_params, eval_args):
        if self.trace:
            import pdb
            breakpoint()
        
        if not self.equation:
            raise ParameterError("Parameter needs an equation or value defined.", self)
        if (self.min or self.max):
            raise ParameterError("Parameters cannot be re-calculated.", self)

        if self.callable:
            if not all(k in eval_params for k in eval_args):
                raise ParameterError("Parameter is missing one or more arguments: " + str([arg for arg in eval_args if arg not in eval_params]), self)

            function_args = [eval_params[arg] for arg in eval_args]

            try:
                result = self.equation(*function_args)
                return result
            except OneilError as e:
                raise e
            except Exception as e:
                raise ImportedFunctionError(self, e)
        else:
            try:
                result = eval(expression, glob, eval_params | MATH_CONSTANTS)
                return result
            except OneilError as e:
                raise e
            except Exception as e:
                raise ImportedFunctionError(self, e)

    # Parameter Printing

    def __repr__(self, sigfigs=4, indent=0, verbose=False, submodel_id=""):
        output = " " * indent
        output += self.id + "." + submodel_id if submodel_id else self.id
        output += ": " + self.human_readable(sigfigs)
        output += " -- " + self.name if verbose else ""
        output += " (" + self.model + ")" if verbose and self.model else ""
        return output

    def print(self):
        print("<---" + self.id + "--->")
        for key, val in self.__dict__.items():
            print(key + ": " + self)
        print("\n")

    def short_print(self, sigfigs=4, indent=0, verbose=False, submodel_id=""):
        print(self.__repr__(sigfigs=sigfigs, indent=indent, verbose=verbose, submodel_id=submodel_id))

    def long_print(self, sigfigs=8, indent=0, pref=None):
        output = " " * indent + self.name + ": "
        output += self.id + " = "
        output += self.human_readable(sigfigs, pref)
        print(output)

    def hprint(self, sigfigs=4, indent=0, pref=None):
        output = ("\n" + self.name + "\n--------------------\n")
        output += " " * indent + self.id + ": "
        output += self.human_readable(sigfigs, pref) + "\n"
        print(output)

    def human_readable(self, sigfigs=4, pref=None):
        if self.isdiscrete:
            return f"{self.min} | {self.max}"
        else:
            if not pref and self.hr_units is not None:
                pref = self.hr_units
            if self.min is not None and self.max is not None:
                if isinstance(self.min, str):
                    return self.min if self.min == self.max else f"{self.min} | {self.max}"
                else:
                    return un.hr_vals_and_units((self.min,self.max), self.units, pref, sigfigs)
            else:
                return "None"

    def copy(self):
        return Parameter((self.min, self.max), self.units, "copy of " + self.name, model=self.model, line_no=self.line_no, line=self.line)

    def __str__(self):
        return self.human_readable(4)

    # "+" Addition, left-hand, all cases 
    @err.add_trace
    def __add__(self, other):
        if isinstance(other, Parameter):
            if self.units != other.units:
                raise UnitEvaluationError(f"Cannot add {un.hr_units(other.units)} to {un.hr_units(self.units)}.", [self, other])
            return Parameter((self.min + other.min, self.max + other.max), self.units, "({}) + ({})".format(self.id, other.id))
        elif self.units == {}:
            return Parameter((self.min + other, self.max + other), {}, "({}) + ({})".format(self.id, str(other)))
        else:
            raise UnitEvaluationError(f"Cannot add {un.hr_units(self.units)} to a unitless number.", [self, other])

    # "-" Subtraction, left-hand, extreme
    @err.add_trace
    def __sub__(self, other):
        if isinstance(other, Parameter):
            if self.units != other.units:
                raise UnitEvaluationError(f"Cannot subtract {un.hr_units(other.units)} from {un.hr_units(self.units)}.", [self, other])
            if self.id == other.id and self.model == other.model: 
                return Parameter(0, {}, "({}) - ({})".format(self.id, other.id))
            return Parameter((self.min - other.max, self.max - other.min), self.units, "({}) - ({})".format(self.id, other.id))
        elif self.units == {}:
            return Parameter((self.min - other, self.max - other), {}, "({}) - ({})".format(self.id, str(other)))
        else:
            raise UnitEvaluationError(f"Cannot subtract a unitless number from {un.hr_units(self.units)}.", [self, other])

    # "--" Subtraction, left-hand, standard
    @err.add_trace
    def _minus(self, other):
        if isinstance(other, Parameter):
            if self.units != other.units:
                raise UnitEvaluationError(f"Cannot subtract {un.hr_units(other.units)} from {un.hr_units(self.units)}.", [self, other])
            results = [self.min - other.min, self.max - other.max]
            return Parameter((min(results), max(results)), self.units, "({}) -- ({})".format(self.id, other.id))
        elif self.units == {}:
            results = [self.min - other, self.max - other]
            return Parameter((min(results), max(results)), {}, "({}) -- ({})".format(self.id, str(other)))
        else:
            raise UnitEvaluationError(f"Cannot subtract a unitless number from {un.hr_units(self.units)}.", [self, other])

    # "*" Multiplication, left-hand, all cases
    @err.add_trace
    def __mul__(self, other):
        if isinstance(other, Parameter):
            new_units = {k: v for k, v in self.units.items()}
            for k, v in other.units.items():
                if k in new_units:
                    new_units[k] += v
                    if new_units[k] == 0:
                        del new_units[k]
                else:
                    new_units[k] = v
            results = [self.min * other.min, self.max * other.max]
            return Parameter((min(results), max(results)), new_units, "({}) * ({})".format(self.id, other.id))
        elif isinstance(other, (int, float)):
            results = [self.min * other, self.max * other]
            return Parameter((min(results), max(results)), self.units, "({}) * ({})".format(self.id, str(other)))
        else:
            TypeError("Multiplication must be between two Parameters or a Parameter and a number.")

    # "/" Division, left-hand, extreme
    @err.add_trace
    def __truediv__(self, other):
        if isinstance(other, Parameter):
            if self.id == other.id and self.model == other.model: 
                return Parameter(1, {}, "({}) / ({})".format(self.id, other.id))
            new_units = {k: v for k, v in self.units.items()}
            for k, v in other.units.items():
                if k in new_units:
                    new_units[k] -= v
                    if new_units[k] == 0:
                        del new_units[k]
                else:
                    new_units[k] = -v
            try:
                results = [self.min / other.max, self.max / other.min]
            except FloatingPointError:
                raise DivideByZeroError(other)
            else:
                return Parameter((min(results), max(results)), new_units, "({}) / ({})".format(self.id, other.id))
        elif isinstance(other, (int, float)):
            results = [self.min / other, self.max / other]
            return Parameter((min(results), max(results)), self.units, "({}) / ({})".format(self.id, str(other)))
        else:
            raise TypeError("Division must be between two Parameters or a Parameter and a number.")

    # "//" Division, left-hand, standard
    @err.add_trace
    def __floordiv__(self, other):
        if isinstance(other, Parameter):
            new_units = {k: v for k, v in self.units.items()}
            for k, v in other.units.items():
                if k in new_units:
                    new_units[k] -= v
                    if new_units[k] == 0:
                        del new_units[k]
                else:
                    new_units[k] = -v
            try:
                results = [self.min / other.min, self.max / other.max]
            except FloatingPointError:
                raise DivideByZeroError(other)
            else:
                return Parameter((min(results), max(results)), new_units, "({}) // ({})".format(self.id, other.id))
        elif isinstance(other, (int, float)):
            results = [self.min / other, self.max / other]
            return Parameter((min(results), max(results)), self.units, "({}) // ({})".format(self.id, str(other)))
        else:
            raise TypeError("Division must be between two Parameters or a Parameter and a number.")

    # "**" Exponentiation, left-hand, all cases
    @err.add_trace
    def __pow__(self, other):
        if isinstance(other, Parameter):
            if self.min != self.max or other.units != {}:
                raise UnitEvaluationError(f"Exponent must be a single unitless Parameter or number.", [self, other])
            new_units = {k: v * other.min for k, v in self.units.items()}
            results = [self.min**other.min, self.max**other.max, self.min**other.max, self.max**other.min]
            return Parameter((min(results), max(results)), new_units, "({})**({})".format(self.id, other.id))
        elif isinstance(other, (int, float)):
            new_units = {k: v * other for k, v in self.units.items()}
            results = [self.min**other, self.max**other]
            return Parameter((min(results), max(results)), new_units, "({})**({})".format(self.id, str(other)))
        else:
            raise TypeError("Exponent must be a single unitless Parameter or number.")

    # "+" Addition, right-hand, all cases
    @err.add_trace
    def __radd__(self, other):
        if isinstance(other, (int, float)):
            if self.units == {}:
                return Parameter((other + self.min, other + self.max), {}, "({}) + ({})".format(str(other), self.id))
            else:
                raise UnitEvaluationError(f"Cannot add {un.hr_units(self.units)} to a unitless number.", [self, other])
        else:
            raise TypeError("Addition must be between two Parameters or a Parameter and a number.")

    # "-" Subtraction, right-hand, extreme
    @err.add_trace
    def __rsub__(self, other):
        if isinstance(other, (int, float)):
            if self.units == {}:
                return Parameter((other - self.max, other - self.min), {}, "({}) - ({})".format(str(other), self.id))
            else:
                raise UnitEvaluationError(f"Cannot subtract {un.hr_units(self.units)} from a unitless number (__rsub__).", [self, other])
        else:
            raise TypeError("Subtraction must be between two Parameters or a Parameter and a number.")

    # "--" Subtraction, right-hand, standard
    @err.add_trace
    def _rminus(self, other):
        if isinstance(other, (int, float)):
            if self.units == {}:
                return Parameter((other - self.min, other - self.max), {}, "({}) - ({})".format(str(other), self.id))
            else:
                raise UnitEvaluationError(f"Cannot subtract {un.hr_units(self.units)} from a unitless number.", [self, other])
        else:
            raise TypeError("Subtraction must be between two Parameters or a Parameter and a number.")

    # "*" Multiplication, right-hand, all cases
    @err.add_trace
    def __rmul__(self, other):
        if isinstance(other, (int, float)):
            return Parameter((self.min * other, self.max * other), self.units, "({})({})".format(str(other), self.id))
        else:
            raise TypeError("Multiplication must be between a Parameter and a number.")

    # "/" Division, right-hand, extreme
    @err.add_trace
    def __rtruediv__(self, other):
        if isinstance(other, (int, float)):
            new_units = {k: -v for k, v in self.units.items()}
            return Parameter((other / self.max if self.max > 0 else np.inf, other / self.min if self.min > 0 else np.inf), new_units, "({})/({})".format(str(other), self.id))
        else:
            raise TypeError("Division must be between a Parameter and a number.")

    # "//" Division, right-hand, standard
    @err.add_trace
    def __rfloordiv__(self, other):
        if isinstance(other, (int, float)):
            new_units = {k: -v for k, v in self.units.items()}
            return Parameter((other / self.min if self.min > 0 else np.inf, other / self.max if self.max > 0 else np.inf), new_units, "({})//({})".format(str(other), self.id))
        else:
            raise TypeError("Division must be between a Parameter and a number.")

    # "**" Exponentiation, right-hand, all cases
    @err.add_trace
    def __rpow__(self, other):
        if isinstance(other, (int, float)):
            if self.units != {}:
                raise UnitEvaluationError(f"Exponent must be a single unitless Parameter or number.", [self, other])
            return Parameter((other**self.min, other**self.max), {}, "({})**({})".format(str(other), self.id))
        else:
            raise TypeError("Exponentiation must be between a Parameter and a number.")

    # "-" Unary operator
    @err.add_trace
    def __neg__(self):
        return Parameter((-self.max, -self.min), self.units, "-({})".format(self.id))

    # "<" Less than, left-hand, all cases
    @err.add_trace
    def __lt__(self, other):
        if isinstance(other, Parameter):
            if self.units != other.units:
                raise UnitEvaluationError(f"Cannot compare {un.hr_units(self.units)} to {un.hr_units(other.units)} (less than).", [self, other])
            return self.min < other.min and self.max < other.max
        elif isinstance(other, (int, float)):
            if other != 0 and self.units != {}:
                raise UnitEvaluationError(f"Cannot compare {un.hr_units(self.units)} to a unitless number (less than).", [self, other])
            return self.min < other and self.max < other
        else:
            raise TypeError("Comparison must be between a two Parameters or a Parameter and a number.")

    # ">" Greater than, left-hand, all cases
    @err.add_trace
    def __gt__(self, other):
        if isinstance(other, Parameter):
            if self.units != other.units:
                raise UnitEvaluationError(f"Cannot compare {un.hr_units(self.units)} to {un.hr_units(other.units)} (greater than).", [self, other])
            return self.min > other.min and self.max > other.max
        elif isinstance(other, (int, float)):
            if other != 0 and self.units != {}:
                raise UnitEvaluationError(f"Cannot compare {un.hr_units(self.units)} to a unitless number (greater than).", [self, other])
            return self.min > other and self.max > other
        else:
            raise TypeError("Comparison must be between a two Parameters or a Parameter and a number.")

    # ">=" Greater than or equal to, left-hand, all cases
    @err.add_trace
    def __le__(self, other):
        if isinstance(other, Parameter):
            if self.units != other.units:
                raise UnitEvaluationError(f"Cannot compare {un.hr_units(self.units)} to {un.hr_units(other.units)} (less than or equal).", [self, other])
            return self.min <= other.min and self.max <= other.max
        elif isinstance(other, (int, float)):
            if other != 0 and self.units != {}:
                raise UnitEvaluationError(f"Cannot compare {un.hr_units(self.units)} to a unitless number (less than or equal).", [self, other])
            return self.min <= other and self.max <= other
        else:
            raise TypeError("Comparison must be between a two Parameters or a Parameter and a number.")

    # "<=" Less than or equal to, left-hand, all cases
    @err.add_trace
    def __ge__(self, other):
        if isinstance(other, Parameter):
            if self.units != other.units:
                raise UnitEvaluationError(f"Cannot compare {un.hr_units(self.units)} to {un.hr_units(other.units)} (greater than or equal).", [self, other])
            return self.min >= other.min and self.max >= other.max
        elif isinstance(other, (int, float)):
            if other != 0 and self.units != {}:
                raise UnitEvaluationError(f"Cannot compare {un.hr_units(self.units)} to a unitless number (greater than or equal).", [self, other])
            return self.min >= other and self.max >= other
        else:
            raise TypeError("Comparison must be between a two Parameters or a Parameter and a number.")

    # "==" Equal to, left-hand, all cases
    @err.add_trace
    def __eq__(self, other):
        if isinstance(other, Parameter):
            if self.units != other.units:
                message = f"Cannot compare {un.hr_units(self.units)} to {un.hr_units(other.units)} (equal)."
                raise UnitEvaluationError(message, [self, other])
            return self.min == other.min and self.max == other.max
        elif isinstance(other, (int, float)):
            if other != 0 and self.units != {}:
                message = f"Cannot compare {un.hr_units(self.units)} to a unitless number (equal)."
                raise UnitEvaluationError(message, [self, other])
            return self.min == other and self.max == other
        elif isinstance(other, str):
            return self.min == other
        elif isinstance(other, bool):
            return bool
        else:
            raise TypeError("Comparison must be between a two Parameters or a Parameter and a number.")

    # "!=" Not equal to, left-hand, all cases
    @err.add_trace
    def __ne__(self, other):
        if isinstance(other, Parameter):
            if self.units != other.units:
                message = f"Cannot compare {un.hr_units(self.units)} to {un.hr_units(other.units)} (not equal)."
                raise UnitEvaluationError(message, [self, other])
            return self.min != other.min and self.max != other.max
        elif isinstance(other, (int, float)):
            if other != 0 and self.units != {}:
                message = f"Cannot compare {un.hr_units(self.units)} to a unitless number (not equal)."
                raise UnitEvaluationError(message, [self, other])
            return self.min != other and self.max != other
        elif isinstance(other, str):
            return self.min == other
        else:
            raise TypeError("Comparison must be between a two Parameters or a Parameter and a number.")

    # "<" Less than, right-hand, all cases
    @err.add_trace
    def __rlt__(self, other):
        if isinstance(other, (int, float)):
            if other != 0 and self.units != {}:
                message = f"Cannot compare a unitless number to unit \"{un.hr_units(self.units)}\" (less than)."
                raise UnitEvaluationError(message, [self, other])
            return other < self.min and other < self.max
        else:
            raise TypeError("Comparison must be between a two Parameters or a Parameter and a number.")

    # "<=" Less than or equal to, right-hand, all cases
    @err.add_trace
    def __rgt__(self, other):
        if isinstance(other, (int, float)):
            if other != 0 and self.units != {}:
                message = f"Cannot compare a unitless number to unit \"{un.hr_units(self.units)}\" (greater than)."
                raise UnitEvaluationError(message, [self, other])
            return other > self.min and other > self.max
        else:
            raise TypeError("Comparison must be between a two Parameters or a Parameter and a number.")

    # ">=" Greater than or equal to, right-hand, all cases
    @err.add_trace
    def __rle__(self, other):
        if isinstance(other, (int, float)):
            if other != 0 and self.units != {}:
                message = f"Cannot compare a unitless number to unit \"{un.hr_units(self.units)}\" (less than or equal)."
                raise UnitEvaluationError(message, [self, other])
            return other <= self.min and other <= self.max
        else:
            raise TypeError("Comparison must be between a two Parameters or a Parameter and a number.")

    # ">=" Greater than or equal to, right-hand, all cases
    @err.add_trace
    def __rge__(self, other):
        if isinstance(other, (int, float)):
            if other != 0 and self.units != {}:
                message = f"Cannot compare a unitless number to unit \"{un.hr_units(self.units)}\" (greater than or equal)."
                raise UnitEvaluationError(message, [self, other])
            return other >= self.min and other >= self.max
        else:
            raise TypeError("Comparison must be between a two Parameters or a Parameter and a number.")

    # "==" Equal to, right-hand, all cases
    @err.add_trace
    def __req__(self, other):
        if isinstance(other, (int, float)):
            if other != 0 and self.units != {}:
                message = f"Cannot compare a unitless number to unit \"{un.hr_units(self.units)}\" (equal)."
                raise UnitEvaluationError(message, [self, other])
            return other == self.min and other == self.max
        else:
            raise TypeError("Comparison must be between a two Parameters or a Parameter and a number.")

    # "!=" Not equal to, right-hand, all cases
    @err.add_trace
    def __rne__(self, other):
        if isinstance(other, (int, float)):
            if other != 0 and self.units != {}:
                message = f"Cannot compare a unitless number to unit \"{un.hr_units(self.units)}\" (not equal)."
                raise UnitEvaluationError(message, [self, other])
            return other != self.min and other != self.max
        else:
            raise TypeError("Comparison must be between a two Parameters or a Parameter and a number.")

    # "|" Logical OR, left-hand, all cases
    @err.add_trace
    def __or__(self, other):
        if isinstance(other, Infix):
            return other.__ror__(self)

        if self.units != {}:
            message = f"| is only valid for unitless parameters with boolean values."
            raise UnitEvaluationError(message, [self, other])
        
        if isinstance(other, Parameter):
            if other.units != {}:
                message = f"| is only valid for unitless parameters with boolean values."
                raise UnitEvaluationError(message, [self, other])
            return self.min or other.min or self.max or other.max
        elif isinstance(other, (bool)):
            return self.min or other or self.max
        else:
            raise TypeError("OR operator is only valid between two Parameters or a Parameter and a boolean.")

    # "&" Logical AND, left-hand, all cases
    @err.add_trace
    def __and__(self, other):
        if self.units != {}:
            message = f"& is only valid for unitless parameters with boolean values."
            raise UnitEvaluationError(message, [self, other])
        
        if isinstance(other, Parameter):
            if other.units != {}:
                message = f"& is only valid for unitless parameters with boolean values."
                raise UnitEvaluationError(message, [self, other])
            return self.min and other.min and self.max and other.max
        elif isinstance(other, (bool)):
            return self.min and other and self.max
        else:
            raise TypeError("AND operator is only valid between two Parameters or a Parameter and a boolean.")

    # "|" Logical OR, right-hand, all cases
    @err.add_trace
    def __ror__(self, other):
        if self.units != {}:
            message = f"| is only valid for unitless parameters with boolean values."
            raise UnitEvaluationError(message, [self, other])
        
        if isinstance(other, (bool)):
            return self.min or other or self.max
        else:
            raise TypeError("OR operator is only valid between two Parameters or a Parameter and a boolean.")

    # "&" Logical AND, right-hand, all cases
    @err.add_trace
    def __rand__(self, other):
        if self.units != {}:
            message = f"& is only valid for unitless parameters with boolean values."
            raise UnitEvaluationError(message, [self, other])

        if isinstance(other, (bool)):
            return self.min and other and self.max
        else:
            raise TypeError("AND operator is only valid between two Parameters or a Parameter and a boolean.")


class Model:
    def __init__(self, model_filename, design_filename=None):
        self.note, self.parameters, self.submodels, self.tests, _ = parse_file(model_filename)

        self.name = model_filename.replace(".on", "")
        self.design = "default"
        self.constants = MATH_CONSTANTS
        self.calculated = False
        self.defaults = []
        self.fail_count = 0
        self.test_count = 0
        
        if design_filename:
            self.overwrite(design_filename)

        try:
            self._check_namespace()
        except OneilError as e:
            raise e.with_note(f"In namespace check for {self.name}")

        for key, param in self.parameters.items():
            if param.pointer:
                if param.piecewise:
                    for eq, cond in param.equation:
                        if eq.pointer:
                            if eq.minmax_equation:
                                for p in eq.equation:
                                    if p.equation in self.parameters.keys():
                                        param.args.append(p.equation)
                            else:
                                if eq.equation in self.parameters.keys():
                                    param.args.append(eq.equation)
                                else:
                                    raise ParameterError("Parameter " + param.id + " (line " + str(param.line_no + 1) + ") in " + param.model + " has a string, non-equation assignment (" + param.equation + ") that is not in the model and has no options defined. If it's supposed to be a case, specify options. If it's supposed to be assigned to another value, make sure that value is also defined.", param)
                            
                else:
                    if param.minmax_equation:
                        for p in param.equation:
                            if p.equation in self.parameters.keys():
                                param.args.append(p.equation)
                    else:
                        if param.equation in self.parameters.keys():
                            param.args.append(param.equation)
                        else:
                            raise ParameterError("Parameter " + param.id + " (line " + str(param.line_no + 1) + ") in " + param.model + " has a string, non-equation assignment (" + param.equation + ") that is not in the model and has no options defined. If it's supposed to be a case, specify options. If it's supposed to be assigned to another value, make sure that value is also defined.", param)
        
    # Checks that all of the arguments to each parameter are defined
    def _check_namespace(self, verbose=False):
        undefined = {}

        # TODO: check for reserved symbols: `if arg in FUNCTIONS.values() or any([arg in v for v in OPERATOR_OVERRIDES.values()]) or arg in self.constants or arg in BOOLEAN_OPERATORS`
        
        for k, param in self.parameters.items():
            for arg in param.args:
                if '.' in arg:
                    arg_id, source = arg.split('.')
                    # if source in self.submodels:
                    #     if arg_id not in self._retrieve_model(self.submodels[source]['path']).parameters:
                    #         undefined.append(arg + " from " + param.id + " (line " + str(param.line + 1) +") in " + param.model)
                    # else:
                    #     raise ImportError("Submodel " + source + " not found in " + self.name + ".on")
                elif arg not in self.constants and arg not in self.parameters:
                    undefined[arg] = f"{arg} from {param.id} (line {param.line}) in {param.model}"
                elif verbose:
                    # Report the submodule parameters of the same ID.
                    for key in self.submodels:
                        self._check_namespace_recursively(self._retrieve_model(self.submodels[key]['path']), arg, param)

        # Return a list of all args that aren't defined.
        if undefined:
            error = IDError(self, f"{undefined.keys()}", self.name.capitalize() + " has undefined arguments")
            for value in undefined.values():
                error = error.with_note(value)
            raise error

    # Recursively report all submodule paramaters with the same ID
    def _check_namespace_recursively(self, submodel, arg, param, trail=[]):
        if arg in submodel.parameters:
            print("Argument " + arg + " from " + param.model + " (line " + param.line + ") " + "is also in " + submodel.name + " (line " + submodel.parameters[arg].line +")")
        for i in submodel.submodels:
            if i in trail:
                # return IDError() #TODO
                print("IDError")
            new_trail = copy.copy(trail)
            new_trail.append(i)

            source = self._retrieve_model(submodel.submodels[i]['path'])

            submodel._check_namespace_recursively(source, arg, param, new_trail)

    # Convert an empty model to a modeled design with all parameters assigned a value.
    def overwrite(self, design_files, quiet=False):
        if not design_files:
            raise DesignError([])
        
        # Import design parameters.
        if isinstance(design_files, str):
            if not os.path.exists(design_files):
                raise DesignError([design_files])
            _, design_params, _, tests, design = parse_file(design_files)
        elif isinstance(design_files, list):
            missing_files = [file for file in design_files if not os.path.exists(file)]
            if len(missing_files) > 0:
                raise DesignError(missing_files)
            _, design_params, _, tests, design = parse_file(design_files[0])
            if len(design_files) > 1:
                for design_file in design_files[1:]:
                    _, overdesign_params, _, overtests, overdesign = parse_file(design_file)
                    for ID, parameter in overdesign.items():
                        design[ID] = parameter
                    for ID, parameter in overdesign_params.items():
                        design_params[ID] = parameter
                    
                    tests.extend(overtests)
        else:
            raise TypeError("Design file must be a string or list of strings.")
                
        # Rewrite parameters with appended submodel paths.
        for ID, parameter in design.items():
            if "." in ID:
                ID, submodel = ID.split(".")
                path = copy.copy(self.submodels[submodel]['path'])
            else:
                submodel = ID
                path = []
            try:
                self._rewrite_parameter(ID, parameter, path)
            except ModelError as e:
                raise e.with_note(f"Couldn't find {submodel} in path {'.'.join(path)} while overwriting {ID} in {design_files} (line {self.submodels[submodel]['line_no']})")
            except ParameterError as e:
                raise e.with_note(f"In parameter {ID} in {design_files}")

        self.defaults.append(list[set(self.parameters).difference(design)])
        
        for ID, parameter in design.items():
            self.parameters[ID] = parameter

        self.tests.extend(tests)

        design_files.reverse()
        design_files = [file.strip(".on") for file in design_files]
        new_design = "@".join(design_files)
        if self.design != new_design:
            self.design = new_design + "@" + self.design if self.design != "default" else new_design

        self._reset_recursively()
        self.build()

    def _param2latex(self, param_ID):
        # Replace parameter functions with their normal function names
        for k, f in FUNCTIONS.items():
            param_ID = param_ID.replace(f + "(", k + "(")

        # Replace submodel imports with backside superscripts (pre-step)
        param_ID = re.sub(r'([a-zA-Z]+\w*_?\w*)\.([a-zA-Z]+)', r'(\2ONEILSUBMODEL*\1)', param_ID)

        # Replace lambd with \lambda since it is a reserved word in Python.
        latex_ID = (py2tex(param_ID).strip("$$").replace("lambd", "\\lambda"))

        # Replace oneilsubmodel<submodel>_<model> with \underset{<submodel>}{<model>}
        latex_ID = re.sub(r'([a-zA-Z]+)ONEILSUBMODEL\s(\\{0,2}[a-zA-Z]+\w*_?\{?\\{0,2}\w*\}?)', r'\\underset{\\bar{\1}}{\2}', latex_ID)

        assert "ONEILSUBMODEL" not in latex_ID, "Submodel conversion failed."

        # Escape functions
        for k in FUNCTIONS:
            latex_ID = latex_ID.replace(k + "(", "\\" + k + "(")

        return latex_ID

    def param_snippet(self, param_ID, param):

        # Latexify the parameter ID
        latex_ID = self._param2latex(param_ID)

        if param.callable:
            equation = "\\verb!" + param.equation.__qualname__ + "!"

            latex_args = []
            for arg in param.args:
                latex_args.append(self._param2latex(arg))

            snippet = "\n\\subsubsection{" + param.name.title() + "}"
            snippet += "\n\\label{sssec:" + param.id + "}\n"
            snippet += param.name + " is found as\n"
            snippet += "\\begin{equation}\n"
            snippet += "\\label{eq:" + param.id + "}\n"
            snippet += latex_ID + " = " + equation + "(" + ", ".join(latex_args) + ")\n"
            snippet += "\\end{equation}\n\n"
            # Introduce the snippet
            snippet += "The code for $" + latex_ID + "=" + equation + "$ () is shown below."
            # Create a code snippet for the function
            snippet += "\n\\begin{lstlisting}[language=Python, caption=Code for " + param.name + ".]\n"
            # Add a caption
            snippet += inspect.getsource(param.equation)
            snippet += "\n\\end{lstlisting}\n"
        elif param.equation:
            # Restore normal function names
            param_eq = param.equation
            for func, vfunc in FUNCTIONS.items(): param_eq = param_eq.replace(vfunc, func)

            snippet = "\n\\subsubsection{" + param.name.title() + "}"
            snippet += "\\label{sssec:" + param_ID + "}\n"
            snippet += 'The equation for ' + param.name + " is \n"

            snippet += "\\begin{equation}\n"
            snippet += "\t\\label{eq:" + param_ID + "}\n"
            snippet += "\t\\boxed{" + latex_ID + " = " + self._param2latex(param_eq) + "}~.\n"
            snippet += "\\end{equation}\n"

        else:
            snippet = "\n\\subsubsection{" + param.name.title() + "}"
            snippet += "\\label{sssec:" + param_ID + "}\n"
            snippet += param.name + " is a constant value of\n"
            snippet += "\\begin{equation}\n"
            snippet += "\t\\label{eq:" + param_ID + "}\n"
            snippet += "\t\\boxed{" + latex_ID + " = " + param.human_readable().replace(" ", "~") + "}~.\n"
            snippet += "\\end{equation}\n"

        snippet += ''.join(param.notes)

        return snippet

    def test_snippet(self, ID, test):
        snippet = "\n\\subsubsection{" + ID.replace("_", "~").title() + "}"
        snippet += "\\label{sssec:" + ID.replace("_", "-") + "}\n"
        snippet += "\\begin{equation}\n"
        snippet += "\t\\label{eq:" + ID.replace("_", "-") + "}\n"
        snippet += "\t\\boxed{" + self._param2latex(test.expression) + "}~.\n"
        snippet += "\\end{equation}\n"

        snippet += ''.join(test.notes)

        return snippet

    def export_pdf(self, display_IDs={}, design=""):

        if not display_IDs:
            display_IDs = {}
            for ID, param in self.parameters.items():
                if design:
                    if param.model == design:
                        display_IDs[param.id] = param
                else:
                    display_IDs[param.id] = param
            
            if design:
                for key, entry in self.submodels.items():
                    if 'model' in entry:
                        submodel = entry['model']
                    else:
                        submodel_path = entry['path']
                        submodel = self._retrieve_model(submodel_path)

                    for ID, param in submodel.parameters.items():
                        if design:
                            if param.model == design:
                                display_IDs[param.id + "." + key] = param
                        else:
                            display_IDs[param.id] = param

                for i, test in enumerate(self.tests):
                    if test.model == design:
                        display_IDs["test_" + str(i)] = test

            else:
                for i, test in enumerate(self.tests):
                    display_IDs["test_" + str(i)] = test

        elif isinstance(display_IDs, str):
            display_IDs = {display_IDs: self.parameters[display_IDs]}
        elif isinstance(display_IDs, list):
            if display_IDs:
                display_IDs = {ID: self.parameters[ID] for ID in display_IDs}
            else:
                display_IDs = {}
        else:
            raise TypeError("display_IDs must be a list of strings or a string.")

        # Build the document
        with open("preamble.tex", "r") as preamble:
            document = "%"*30 + "\n"
            document += "%"*10 + " Preamble Start " + "%"*10 + "\n"
            document += "%"*30 + "\n"
            document += preamble.read() + "\n"
            document += "%"*30 + "\n"
            document += "%"*10 + " Preamble End " + "%"*10 + "\n"
            document += "%"*30 + "\n"

        document += "\n\\begin{document}\n\n" 

        with open("body.tex", "r") as body:
            document += "%"*30 + "\n"
            document += "%"*10 + " Body Start " + "%"*10  + "\n"
            document += "%"*30 + "\n"
            document += body.read()  + "\n"
            document += "%"*30 + "\n"
            document += "%"*10 + " Body End " + "%"*10 + "\n" 
            document += "%"*30 + "\n"

        document += "\n\\section{" + self.name.replace("_", " ").title() + " Model}"
        document += "\\label{sec:" + self.name.replace("_", "-") + "}\n\n"
        document += "%"*30 + "\n"
        document += "%"*10 + " Parameter Note Start " + "%"*10 + "\n" 
        document += "%"*30

        # Add the parameter and test snippets
        section = list(self.parameters.values())[0].section.replace(" ", "-")
        if section == "":
            document += "\n\n\\subsection{Parameters}"
            document += "\\label{ssec:parameters}\n\n"
        else:
            document += "\n\n\\subsection{" + section + "}"
            document += "\n\\label{ssec:" + section + "}\n\n"

        for ID, entry in display_IDs.items():
            if entry.section != section:
                section = entry.section
                document += "\n\n\\subsection{" + section + "}"
                document += "\\label{ssec:" + section.lower().replace(" ", "-") + "}\n\n"
            if isinstance(entry, Parameter):
                document += self.param_snippet(ID, entry)
            elif isinstance(entry, Test):
                document += self.test_snippet(ID, entry)

        if "\\cite" in document:
            document += "\n\\printbibliography\\end{document}"
        else:
            document += "\n\\end{document}"
        
        with open("export.tex", "w") as export:
            # Write the output file.
            export.write(document)

        # Compile the output file using pdflatex => biblatex => pdflatex 2X.
        for i in (1, 2):
            os.system("pdflatex -synctex=1 -interaction=nonstopmode export.tex")
            os.system("biber export")
            os.system("pdflatex -synctex=1 -interaction=nonstopmode export.tex")
        os.system("rm export.aux export.log export.bbl export.blg export.bcf export.run.xml export.synctex.gz")

    def dependents(self, search_IDs):
        for search_ID in search_IDs:
            # Print all parameters that depend on the given parameter.
            dependents = []
            for ID, parameter in self.parameters.items():
                if search_ID in parameter.args: dependents.append(ID)
            if dependents: 
                print(dependents)
            elif search_ID not in self.parameters.keys():
                raise IDError(self, search_ID, "Could not find parameter in model.")
            else: 
                print(search_ID + " has no dependents.")

    def _reset(self):
        for ID, parameter in self.parameters.items():
            if not parameter.independent: 
                parameter.min = parameter.max = None
                if parameter.piecewise:
                    for piece in parameter.equation:
                        for part in piece:
                            if not part.independent:
                                part.min = part.max = None
                                if part.minmax_equation: # support for minmax equations in piecewise functions
                                    for extreme in part.equation:
                                        if not extreme.independent:
                                            extreme.min = extreme.max = None
                elif parameter.minmax_equation:
                    for extreme in parameter.equation:
                        if not extreme.independent:
                            extreme.min = extreme.max = None

    def _reset_recursively(self):
        self._reset()
        for key, entry in self.submodels.items():
            if 'model' in entry.keys():
                entry['model']._reset_recursively()

    def build(self, quiet=False):
        # Calculate imports
        self._calculate_models_recursively(quiet)

        # Run tests
        self.test(verbose=False)

        if not quiet: self.summarize()

        self.calculated = True

    def _calculate_models_recursively(self, quiet=False):
        # Initiate recursive calculation of submodel parameters.
        for key, entry in self.submodels.items():
                    if 'model' in entry.keys():
                        entry['model']._calculate_models_recursively(quiet=True)

        # Calculate this models dependent parameters.
        self._calculate_parameters_recursively(self.parameters)

    def eval(self, expression):
        # Make a dict of calculation parameters from the submodels
        submodel_parameters = {}
        result = None
        expression_args = [x for x in re.findall(r"(?!\d+)\w+\.?\w*", expression) if x not in FUNCTIONS]
        
        for f, pf in FUNCTIONS.items():
            expression = re.sub(r"(?<!\w)" + re.escape(f), re.escape(pf), expression)

        for k, v in OPERATOR_OVERRIDES.items():
            expression = expression.replace(k, v)
            
        for i, arg in enumerate(expression_args):
            if "." in arg:
                result, prefixed_ID = self.retrieve_parameter_from_submodel(arg)

                if isinstance(result, Parameter):
                    submodel_parameters[prefixed_ID] = result
                elif isinstance(result, (int, float, str, np.int64, np.float64, np.float32, np.float16)):
                    return result
                else:
                    raise ParameterError("Eval failed.", expression)
                expression = re.sub(r"(?<!\w)" + re.escape(arg), re.escape(prefixed_ID), expression)

        eval_params = self.parameters | submodel_parameters | self.constants

        try:
            result = eval(expression, globals(), eval_params)
        except UnitEvaluationError as e:
            raise e.with_context(self)
        except OneilError as e:
            raise e
        except Exception as e:
            raise IDError(self, expression, str(e))

        if isinstance(result, Parameter):
            return result
        elif isinstance(result, (bool, np.bool_)):
            # Convert numpy bools to python bools
            return bool(result)
        elif isinstance(result, (int, float, str, np.int64, np.float64, np.float32, np.float16)):
            return result
        else:
            raise ParameterError("Eval failed.", expression)

    def _test_recursively(self, log, path=[], test_inputs={}, trail=[], verbose=True):
        fails = 0
        tests = 0
            
        # Test this model. Eval each test expression, using self.parameters and the reference models
        for test in self.tests:
            tests += 1
            test_params = {}
            run_expression = test.expression

            # Only run tests with inputs if inputs were found
            if not any(ref not in test_inputs for ref in test.refs):
                if verbose: print("Test (" + self.name + "): " + run_expression)
                for i, arg in enumerate(test.args):
                    if "." in arg:
                        result, prefixed_ID = self.retrieve_parameter_from_submodel(arg)

                        if isinstance(result, Parameter):
                            test_params[prefixed_ID] = result
                        else:
                            raise TypeError("Invalid result type: " + str(type(result)))

                        run_expression = run_expression.replace(arg, prefixed_ID)
                    elif arg in test_inputs:
                        test_params[arg] = test_inputs[arg]
                    elif arg in FUNCTIONS.values() or any([arg==v for v in OPERATOR_OVERRIDES.values()]) or arg in self.constants or arg in BOOLEAN_OPERATORS:
                        print(test.__dict__)
                        raise IDError(self, arg, f"Test argument ({arg}) uses a reserved keyword.")
                    else:
                        test_params[arg] = self.parameters[arg]


                test_params = test_params | self.constants

                if test.trace:
                    print("Breakpoint for test: " + test.expression)
                    
                    import pdb

                    breakpoint()
                    eval(run_expression, globals(), test_params)

                try:
                    calculation = eval(run_expression, globals(), test_params)
                except UnitEvaluationError as e:
                    raise e.with_context(self)
                except ZeroDivisionError as e:
                    raise DivideByZeroError((run_expression.file_name, run_expression.line_number))
                except OneilError as e:
                    raise e
                except Exception as e:
                    raise ImportedFunctionError(self, e)

                if isinstance(calculation, (bool, np.bool_)):
                    result = bcolors.OKGREEN + "pass" + bcolors.ENDC if calculation else bcolors.FAIL + "fail" + bcolors.ENDC

                if verbose: print("\tResult: " + str(result))

                if not calculation:
                    fails += 1
                    if verbose:
                        # Print the test explanation
                        if test.notes: print("\t" + test.notes[0].strip("\n"))
                        
                        # Print the args and values
                        for k, v in test_params.items():
                            if isinstance(v, Parameter):
                                print("\t" + v.__repr__())
            else:
                fails += 1
                if verbose:
                    print("Test (" + self.name + "): " + test.expression + " (" + bcolors.FAIL + "skipped" + bcolors.ENDC + ")")

        # Initiate testing of this model's submodels
        for submodel_ID in {k:v for (k,v) in self.submodels.items() if 'model' in v and v['model'].name not in log}:
            submodel_entry = self.submodels[submodel_ID]
            submodel = submodel_entry['model']
            log.append(submodel.name)
            
            # Prepare test inputs for the submodel
            if submodel_entry['inputs']:
                for arg, inp in submodel_entry['inputs'].items():                 
                    if isinstance(inp, Parameter):
                        test_inputs[arg] = inp
                    elif isinstance(inp, str):
                        if '.' in inp:
                            result, _ = self.retrieve_parameter_from_submodel(inp)

                            if isinstance(result, Parameter):
                                test_inputs[arg] = result
                            else:
                                raise TypeError("Invalid result type: " + str(type(result)))
                        elif inp in self.parameters:
                            test_inputs[arg] = self.parameters[inp]
                        else:
                            raise ParameterError(f"Test input {inp} for submodel {submodel_ID} not found in {self.name}.", inp)
                    else:
                        raise TypeError("Invalid test input type: " + str(type(inp)))
                
                    if '.' in arg:
                        arg_ID, source = arg.split('.')
                        passthrough_path = copy.copy(self.submodels[source]['path'])
                        end_model = passthrough_path.pop()
                        passthrough_model = self._retrieve_model(passthrough_path)
                        end_model_ID = [k for k, v in passthrough_model.submodels.items() if v['path'] == [end_model]][0]
                        passthrough_model.submodels[end_model_ID]['inputs'][arg_ID] = test_inputs[arg]
                        del test_inputs[arg]

            # Test the submodel
            path = copy.copy(self.submodels[submodel_ID]['path'])
            new_trail = copy.copy(trail)
            new_trail.append(self.name)
            if path:
                submodel_name = path.pop(0)
                submodel = [model['model'] for k, model in self.submodels.items() if 'model' in model and model['model'].name == submodel_name]
                if submodel:
                    submodel = submodel[0]
                    new_fails, new_tests = submodel._test_recursively(log, copy.copy(path), test_inputs, new_trail, verbose=verbose)
                    fails += new_fails
                    tests += new_tests
                else:
                    raise ModelError(submodel_name, new_trail)

        return fails, tests
    
    def test(self, verbose=True):
        log = []
        fail_count, test_count = self._test_recursively(log, verbose=verbose)

        self.fail_count = fail_count
        self.test_count = test_count

        return fail_count, test_count


    def compare(self, alternate_design_file, parameter_IDs):
        alternate = copy.deepcopy(self)
        alternate._reset()
        alternate.overwrite(alternate_design_file)
        alternate.build(quiet=True)

        table = BeautifulTable()
        table.columns.header = ["Parameter", self.design, alternate.design, self.design + "\n" + "-"*max(len(self.design), len(alternate.design)) + "\n" + alternate.design]
        table.columns.align = "rccc"
        self_parameters = {ID: self.parameters[ID] for ID in parameter_IDs}
        alternate_parameters = {ID: alternate.parameters[ID] for ID in parameter_IDs}
        for ID in parameter_IDs:
            table.append_row([ID, str(self_parameters[ID]), str(alternate_parameters[ID]), str(self_parameters[ID].max / alternate_parameters[ID].max)])

        print(table)

    def users(self, parameter_ID):
        users = [param for ID, param in self.parameters.items() if parameter_ID in param.args]
        for p in users: print(p.id)

    def all(self):
        # Sort the parameter keys alphabetically and wrap in a list
        parameter_keys = list(self.parameters.keys())
        parameter_keys.sort()
        self.tree(parameter_keys, levels=0, verbose=True, turtles=False)

    def independent(self, indent=0):
        print(f"{' ' * indent}{self.name}:")
        for param in self.parameters.values():
            if param.independent:
                param.long_print(indent=indent+4)
        
        for submodel_dict in self.submodels.values():
            if 'model' in submodel_dict:
                print(f"{' ' * indent}{submodel_dict['model'].name}:")
                for param in submodel_dict['model'].parameters.values():
                    if param.independent:
                        param.long_print(indent=indent+4)

    def summarize(self, sigfigs=4, verbose=False):
        print("-" * 80)
        print(bcolors.OKBLUE + "Model: " + self.name + bcolors.ENDC)
        print(bcolors.ORANGE + "Design: " + self.design + bcolors.ENDC)
        print("Parameters: " + str(len(self.parameters) + len(self.constants)) 
        + " (" + str(len([p for ID, p in self.parameters.items() if p.independent])) + " independent, " 
        + str(len([p for ID, p in self.parameters.items() if not p.independent])) + " dependent, "
        + str(len(self.constants)) + " constants)")
        print(f"Tests: {self.test_count - self.fail_count}/{self.test_count}", end="")
        if self.fail_count:
            print(" (" + bcolors.BOLD + bcolors.FAIL + "FAIL" + bcolors.ENDC + ")")
        else:
            print(" (" + bcolors.OKGREEN + "PASS" + bcolors.ENDC + ")")
        print("-" * 80)

        summary_parameters = list[self.parameters.keys()] if verbose else [k for k, v in self.parameters.items() if v.performance]
        self.tree(summary_parameters, sigfigs=sigfigs, verbose=verbose, levels=0, turtles=False)

    def tree(self, parameter_IDs=[], indent=0, sigfigs=4, levels=3, verbose=False, up=False, turtles=True):
        if isinstance(parameter_IDs, str):
            if parameter_IDs == "performance": 
                parameter_IDs = [ID for ID, param in self.parameters.items() if param.performance]
            else: 
                parameter_IDs = [parameter_IDs]
        if isinstance(parameter_IDs, list):
            if not parameter_IDs and verbose: parameter_IDs = list(self.parameters.keys())
            self._tree_recursively(parameter_IDs, indent=indent, sigfigs=sigfigs, levels=levels, verbose=verbose, up=up, turtles=turtles)
        else:
            raise TypeError("parameter_IDs must be a string or list.")

    def _tree_recursively(self, parameter_IDs=[], indent=0, sigfigs=4, levels=12, verbose=False, up=False, trail=[], turtles=True, submodel_id=""):
        if indent < levels:
            for parameter_ID in parameter_IDs:
                if parameter_ID in self.parameters:
                    parameter = self.parameters[parameter_ID]
                elif "." in parameter_ID:
                    result, _ = self.retrieve_parameter_from_submodel(parameter_ID)

                    if isinstance(result, Parameter):
                        parameter = result
                    else:
                        raise TypeError("Invalid result type: " + str(type(result)))
                else:
                    raise IDError(self, parameter_ID, "Parameter not found in model.")

                if indent == 0:
                    parameter.hprint(sigfigs)
                else:
                    parameter.short_print(sigfigs, indent=indent * 4, verbose=verbose, submodel_id=submodel_id)

                # For dependent parameters, continue the recursion
                if parameter.equation:
                    arg_params = []
                    print("    " * indent + "=", end="")
                    if parameter.callable:
                        header_side = "-"*((80 - len(str(parameter.equation.__name__))) // 2)
                        print(" " + header_side + parameter.equation.__name__ + header_side)
                        code = " " + inspect.getsource(parameter.equation)
                        code = "    " * indent + " |" + code
                        code = code.replace("\n", "\n" + "    " * (indent) + " |")
                        print(str(code))
                        print(" " + "    " * indent + "-" * 80)
                        arg_params = [arg for arg in parameter.args if arg in self.parameters]
                    elif parameter.piecewise:
                        print("{" + str(parameter.equation[0][0].equation)  + " if " + str(parameter.equation[0][1].equation), end="")
                        for i, piece in enumerate(parameter.equation):
                            if i > 0:
                                if piece[0].equation:
                                    print("    " * (indent) + " {" + str(piece[0].equation)  + " if " + str(piece[1].equation), end="")
                                else:
                                    print("    " * (indent) + " {" + str(piece[0])  + "if " + str(piece[1].equation), end="")
                                
                            if piece[1].min and piece[1].max:
                                arg_params = [arg for arg in piece[0].args if arg in self.parameters]
                                print(" <------")
                            else:
                                print("")
                                
                    elif parameter.minmax_equation:
                        print(str(parameter.equation[0].equation) + " | " + str(parameter.equation[1].equation))
                        arg_params = [arg for arg in parameter.args if arg in self.parameters]
                    else:
                        print(f"{parameter.equation}")
                        arg_params = [arg for arg in parameter.args if arg in self.parameters]
            
                    # Update the trail to catch circular dependencies
                    new_trail = copy.copy(trail)

                    parameter_trail_id = f"{parameter.id}.{submodel_id}" if submodel_id else parameter.id

                    if parameter_trail_id in trail:
                        raise ParameterError("Circular dependency found in path: " + "=>".join(trail) + ".", parameter)

                    if new_trail:
                        if new_trail[-1] != parameter_trail_id:
                            new_trail.append(parameter_trail_id)
                    else:
                        new_trail = [parameter_trail_id]
                            
                    # Recursively continue tree for args in model self
                    self._tree_recursively(arg_params, indent + 1, levels=levels, verbose=verbose, trail=new_trail, submodel_id=submodel_id)
                    [print("    " * (indent + 1) + arg + ": " + str(self.constants[arg])) for arg in parameter.args if arg in self.constants]

                    # Recursively continue tree for args in self's submodels
                    # The submodel key is given in the form "parameter.submodel"
                    for arg in arg_params:
                        if "." in arg:
                            submodel = self._retrieve_model(self.submodels[arg.split(".")[1]]['path'])
                            submodel._tree_recursively([arg.split(".")[0]], indent + 1, levels=levels, verbose=verbose, trail=new_trail, submodel_id=arg.split(".")[1])
        else:
            [self.parameters[ID].short_print(sigfigs, indent=indent * 4, verbose=verbose) for ID in parameter_IDs if ID in self.parameters | self.constants]
            if any([self.parameters[ID].args for ID in parameter_IDs]) and turtles: print("    " * indent + "🐢🐢🐢")

    def _calculate_parameters_recursively(self, parameters, trail=[]):
        for parameter in parameters.values():
            if isinstance(parameter, Parameter) and any([parameter.min is None, parameter.max is None]):
                submodel_parameters = {}

                # Update the trail for recursive errors.
                new_trail = copy.copy(trail)

                if new_trail:
                    if new_trail[-1] != parameter.id:
                        new_trail.append(parameter.id)
                else:
                    new_trail = [parameter.id]

                # If parameter has subparameters (piecewise, minmax), calculate them, else, calculate this parameter directly.
                if parameter.piecewise:
                    piece_equations = {}
                    piece_conditions = {}
                    true_equations = {}
                    
                    if len(parameter.equation) < 2:
                        raise ParameterError(f"Piecewise function requires at least two pieces.", parameter)
                    
                    for i, piece in enumerate(parameter.equation):
                        piece_equations.update({piece[0].id + str(i): piece[0]})
                        piece_conditions.update({piece[1].id + str(i): piece[1]})
                    self._calculate_parameters_recursively(piece_conditions, new_trail)

                    for cond in piece_conditions:
                        if piece_conditions[cond].min and piece_conditions[cond].max:
                            true_equations.update({cond.replace("cond", "eq"): piece_equations[cond.replace("cond", "eq")]})
                    self._calculate_parameters_recursively(true_equations, new_trail)

                elif parameter.minmax_equation:
                    minmax_equation_parameters = {}
                    for i, eq in enumerate(parameter.equation):
                        minmax_equation_parameters.update({eq.id + str(i): eq})
                    self._calculate_parameters_recursively(minmax_equation_parameters, new_trail)
                else:
                    if not parameter.args:
                        raise ParameterError("Parameter has no args nor a set value.", parameter)

                    # Calculate any argument parameters that haven't been calculated yet
                    arg_parameters = {arg: self.parameters[arg] for arg in [x for x in parameter.args if x in self.parameters]}

                    if not all([True if all([parameter.min, parameter.max]) else False for arg, parameter in arg_parameters.items()]):
                        calc_args = {k: self.parameters[k] for k in [x for x in parameter.args if x in self.parameters] if "." not in k}
                        
                        if parameter.id in trail:
                            raise ParameterError("Circular dependency found in path: " + "=>".join(trail) + ".", parameter)
                        
                        self._calculate_parameters_recursively(calc_args, new_trail)

                    # Make a dict of calculation parameters from the submodels
                    calc_args = []
                    for i, arg in enumerate(parameter.args):
                        if "." in arg:
                            result, prefixed_ID = self.retrieve_parameter_from_submodel(arg)

                            if isinstance(result, Parameter):
                                submodel_parameters[prefixed_ID] = result
                            else:
                                raise TypeError("Invalid result type: " + str(type(result)))    
                            
                            calc_args.append(prefixed_ID)                        
                        else:
                            calc_args.append(arg)

                    # Substitute submodel params in the expression
                    # This has to be done sorted or longer params could get accidentally replaced by a shorter params that match the beginning of the longer param
                    expression = parameter.equation
                    sorted_parameter_args = [arg for arg in parameter.args]
                    sorted_parameter_args.sort(key=len, reverse=True)
                    for i, arg in enumerate(sorted_parameter_args):
                        if "." in arg:
                            result, prefixed_ID = self.retrieve_parameter_from_submodel(arg)

                            if not parameter.callable:
                                expression = re.sub(r"(?<!\w)" + re.escape(arg), re.escape(prefixed_ID), expression)

                # all_params = self.parameters | submodel_parameters | self.constants

                # Calculate the parameter
                calculation = None
                if parameter.piecewise:
                    for piece in parameter.equation:
                        if piece[1].min and piece[1].max:
                            calculation = piece[0]
                            break
                    if calculation is None or calculation.min is None or calculation.max is None:
                        raise ParameterError("No piecewise condition was met.", parameter)
                elif parameter.minmax_equation:
                    calculation = (parameter.equation[0].min, parameter.equation[1].max)
                else:
                    if parameter.pointer:
                        calculation = (self.parameters | submodel_parameters | self.constants)[expression]
                    else:
                        calculation = parameter.calculate(expression, globals(), self.parameters | submodel_parameters | self.constants, calc_args)                    
                parameter.assign(calculation)

    def retrieve_parameter_from_submodel(self, ID):
        parameter_ID, submodel_ID = ID.split(".")
        path = []
        prefixed_ID = ""
        
        if submodel_ID in self.submodels:
            path = copy.copy(self.submodels[submodel_ID]['path'])
            prefixed_ID = '_'.join(path) + "_" + parameter_ID
            result = self._retrieve_parameter_recursively(parameter_ID, path)
        else:
            raise IDError(self, ID, f"Submodel ID \"{submodel_ID}\" not found.")

        return result, prefixed_ID
    
    # Recursively retrieve a parameter from a submodel or submodel of a submodel, etc.
    def _retrieve_parameter_recursively(self, parameter_ID, path, trail=[]):
        new_trail = copy.copy(trail).append(self.name)

        if path:
            submodel_name = path.pop(0)
            submodel = [model['model'] for k, model in self.submodels.items() if 'model' in model and model['model'].name == submodel_name]
            if submodel:
                submodel = submodel[0]
                result = submodel._retrieve_parameter_recursively(parameter_ID, path, trail)
            else:
                raise IDError(submodel, parameter_ID, f"Submodel name \"{submodel_name}\" not found while retrieving parameter ID \"{parameter_ID}\" from path ({', '.join(new_trail.append(submodel_name).append(path))}).")
        else:
            if parameter_ID in self.parameters:
                result = self.parameters[parameter_ID]
            else:
                raise IDError(self, parameter_ID, f"Parameter ID \"{parameter_ID}\" not found in path ({self.name + (new_trail or '')}).")
        
        return result

    # Recursively retrieve a model from a submodel or submodel of a submodel, etc.
    def _retrieve_model(self, path, trail=[]):
        new_trail = copy.copy(trail)
        new_trail.append(self.name)
        path = copy.copy(path)
        if path:
            submodel_name = path.pop(0)
            submodels = [model['model'] for k, model in self.submodels.items() if 'model' in model and model['model'].name == submodel_name]
            if submodels:
                submodels = submodels[0]
                return submodels._retrieve_model(path, trail)
            else:
                raise ModelError(submodel_name, new_trail)
        else:
            return self

    # Recursively rewrite a parameter from a submodel or submodel of a submodel, etc.
    def _rewrite_parameter(self, parameter_ID, parameter, path, trail=[]):
        new_trail = copy.copy(trail)
        new_trail.append(self.name)
        if path:
            submodel_name = path.pop(0)
            submodel = [model['model'] for k, model in self.submodels.items() if 'model' in model and model['model'].name == submodel_name]
            if submodel:
                submodel = submodel[0]
                return submodel._rewrite_parameter(parameter_ID, parameter, path, new_trail)
            else:
                raise ModelError(parameter_ID, trail)
        else:
            try:
                self.parameters[parameter_ID].write(parameter)
            except Exception as e:
                if parameter_ID not in self.parameters:
                    raise IDError(self, parameter_ID, f"Parameter from design file {parameter.model} not found in model {self.name}.")
                else:
                    raise e
            else:
                return True
            # if self.parameters[parameter_ID].error:
            #     return self.parameters[parameter_ID].error

def handler(model: Model, inpt: str):
    args = inpt.strip().split(" ")
    cmd = args.pop(0)
    opt_list = [arg for arg in args if "=" in arg]
    opts = {}
    for arg in opt_list:
        args.remove(arg)
        arg_value = arg.split("=")[1]
        arg_value = float(arg_value) if isfloat(arg_value) else arg_value
        opts[arg.split("=")[0]] = arg_value
    
    try:
        if cmd == "tree":
            model.tree(args, **opts)
        elif cmd == "summarize":
            model.summarize()
        elif cmd == "all":
            model.all()
        elif cmd == "dependents":
            model.dependents(args)
        elif cmd == "independent":
            model.independent()
        elif cmd == "design":
            if any([arg for arg in args if "." in arg and ".on" not in arg]):
                print("Only .on files are allowed.")
                return
            if model.name in [arg.strip(".on") for arg in args]:
                print("Cannot overwrite model with itself.")
                return
            args = [arg if "." in arg else arg + ".on" for arg in args]
            model.overwrite(args)
        elif cmd == "test":
            model.test()
        elif cmd == "export":
            model.export_pdf(args)
        elif cmd == "load":
            model_name, model_designs, commands = parse_args(args)

            model = loader(model_name, model_designs, capture_errors=False)

            for command in commands:
                print("(" + bcolors.OKBLUE + model.name + bcolors.ENDC + ") >>> " + command)
                handler(model, command)

        elif cmd == "reload":
            if model.design == "default":
                model = loader(model.name, [], capture_errors=False)
            else:
                model = loader(model.name, [model.design], capture_errors=False)
        elif cmd == "help":
            print(help_text)
            return
        elif cmd == "units":
            print(un.print_all())
        elif cmd == "quit":
            sys.exit()
        elif cmd == "quit()":
            sys.exit()
        elif cmd == "exit":
            sys.exit()
        elif ":" in inpt:
            param_expr = inpt.split(":")[0].strip()
            requested_units = inpt.split(":")[1].strip()
            
            if param_expr in model.parameters.keys():
                try:
                    model.parameters[param_expr].hprint(pref=requested_units)
                except ValueError:
                    print(f"Requested units ({requested_units}) do not match parameter base units ({un._build_compound_unit_str(model.parameters[param_expr].units)}).")
            else:
                # Try to evaluate the expression on the left side
                try:
                    result = model.eval(param_expr)
                    if isinstance(result, Parameter):
                        try:
                            result.hprint(pref=requested_units)
                        except ValueError:
                            print(f"Requested units ({requested_units}) do not match calculated expression units ({un._build_compound_unit_str(result.units)}).")
                    else:
                        print(f"Result: {result} (unitless, cannot convert to {requested_units})")
                except Exception as e:
                    print(f"Could not evaluate expression '{param_expr}': {str(e)}") 
        elif any([op in inpt for op in OPERATORS]):
            try:
                print(model.eval(inpt))
            except Exception as e:
                print(f"Could not evaluate expression '{inpt}': {str(e)}")
        elif inpt in model.parameters:
            model.parameters[inpt].hprint()
        elif "." in inpt:
            result, _ = model.retrieve_parameter_from_submodel(inpt)
            if isinstance(result, Parameter):
                result.hprint()
            else:
                raise TypeError("Invalid result type: " + str(type(result)))
        else:
            print(f"Command {inpt} not found. Type 'help' for a list of commands.")
            return
    except OneilError as err:
        console.print_error(err)
        return
            

help_text = """
Commands:
    tree [param 1] [param 2] ... [param n]
        Print a tree for the entire model or just for the specified parameters.

    summarize
        Print a summary of the model.

    all
        Print all parameters.

    dependents [param 1] [param 2] ... [param n]
        Print all parameters that depend on the specified parameters.

    independent
        Print all independent parameters.

    design [design 1] [design 2] ... [design n]
        Overwrite the current model with the specified designs.

    test
        Run all tests on the model and any loaded designs.

    export [param 1] [param 2] ... [param n]
        Export the entire model to a PDF file or just the specified parameters.

    load model
        Load a new model (starting over from scratch).

    reload
        Reload the current model with all designs (starting over from scratch).

    help
        Print this help text.

    units
        Print all units supported in Oneil.

    quit
    quit()
    exit
        Exit the program.
"""

def loader(inp: str, designs: list[str], capture_errors: bool = True, quiet: bool = False) -> Model:
    model = None

    while not model:
        if inp:
            if inp == "help":
                print(loader_help)
                inp = ""
                continue
            if inp == "quit" or inp == "quit()" or inp == "exit":
                sys.exit()
            if "." not in inp: 
                inp += ".on"
            else:
                if ".on" not in inp:
                    print("Only .on files are allowed.")
                    inp = ""
                    continue
            if os.path.exists(inp):
                if not quiet:
                    print("Loading model " + inp + "...")
                try:
                    model = Model(inp)
                    model.build(quiet=quiet)
                except OneilError as err:
                    if not capture_errors:
                        raise err
                    else:
                        console.print_error(err)
                        model = None
                        inp = ""
            else:
                print("Model " + inp + " not found.")
                inp = ""
                continue
        else:
            inp = input("Enter a model: ")

    # Load designs
    for design in designs:
        handler(model, "design " + design)

<<<<<<< HEAD
    return model
=======
    # Handle commands after the first as cli commands.
    
    for arg in args[2:]:
        print("(" + bcolors.OKBLUE + model.name + bcolors.ENDC + ") >>> " + arg)
        handler(model, arg)

    if len(args) > 2:
        quit() 
    interpreter(model)
>>>>>>> 0cc9a312

loader_help = """"
    Commands:
        [model-name]
        [model-name].on [args]
            Load a model. [args] after the model name are run as seperate cli args

        help
            Print this help text.

        quit
        quit()
        exit
            Exit the program.

    You are in the loader. To access other commands, you need to load a model. For more information, see the README.
"""

def interpreter(model):
    while True:
        if model.design == "default":
            handler(model, input(f"({bcolors.OKBLUE}{model.name}{bcolors.ENDC}) >>> "))
        else:
            handler(model, input(f"({bcolors.ORANGE}{model.design}@{bcolors.ENDC}{bcolors.OKBLUE}{model.name}{bcolors.ENDC}) >>> "))

def debugger(model):
    print("Enterring debug mode. Type 'quit' to exit.")
    while True:
        handler(model, input(f"{bcolors.FAIL}debugger{bcolors.ENDC} ({bcolors.OKBLUE}{model.name}{bcolors.ENDC}) >>> "))

def parse_args(args: list[str]) -> tuple[str, list[str], list[str]]:
    # if there are no arguments, then the user needs to be prompted for details
    # so we return empty data
    if len(args) == 0:
        return "", [], []

    # args example: `cooper_station@oneill_cylinder all test`
    inputs = args[0].split("@")
    commands = args[1:]

    # the model is the last one listed
    input_model = inputs[-1]

    # the designs are the others listed
    # NOTE: I'm not sure why it's reversed, but that's what the previous code did
    input_designs = list(reversed(inputs[:-1]))

    return input_model, input_designs, commands

def perform_regression_test(model_file):
    if not os.path.exists(model_file):
        print(f"{bcolors.error('ERROR')} Model file {model_file} not found.")
        sys.exit(1)
    
    model = loader(model_file, [], quiet=True)
    
    handler(model, "all")
    handler(model, "test")

    return
    
def main(args=sys.argv[1:]):
    try:
        # if the first argument is "regression-test", then we need to perform a regression test
        # the second argument is the model file to test
        if args[0] == "regression-test":
            if len(args) != 2:
                print("Usage: oneil regression-test <model_file>")
                sys.exit(1)
            
            perform_regression_test(args[1])
            return
        else:
            console.print_welcome_message()

            # parse the files and commands
            inp, designs, commands = parse_args(args)

            # load the model
            model = loader(inp, designs)

            # Handle commands after the first as cli commands.
            for command in commands:
                print("(" + bcolors.OKBLUE + model.name + bcolors.ENDC + ") >>> " + command)
                handler(model, command)

            if len(args) > 2:
                quit() 

            # run the interpeter on the model
            interpreter(model)
    except KeyboardInterrupt:
        # Handle when the user presses Ctrl+C
        print(f"\n\n{bcolors.ITALIC}Quitting...{bcolors.ENDC}")
        sys.exit(0)<|MERGE_RESOLUTION|>--- conflicted
+++ resolved
@@ -2715,19 +2715,7 @@
     for design in designs:
         handler(model, "design " + design)
 
-<<<<<<< HEAD
     return model
-=======
-    # Handle commands after the first as cli commands.
-    
-    for arg in args[2:]:
-        print("(" + bcolors.OKBLUE + model.name + bcolors.ENDC + ") >>> " + arg)
-        handler(model, arg)
-
-    if len(args) > 2:
-        quit() 
-    interpreter(model)
->>>>>>> 0cc9a312
 
 loader_help = """"
     Commands:
